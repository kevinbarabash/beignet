--- conflicted
+++ resolved
@@ -67,13 +67,6 @@
         insta::assert_debug_snapshot!(parse("sql`SELECT * FROM ${table} WHERE id = ${id}`"));
         insta::assert_debug_snapshot!(parse("`line 1\\nline 2\\nline 3`"));
         insta::assert_debug_snapshot!(parse("`a \\u2212 b`"));
-<<<<<<< HEAD
-        // TODO: fix how we parse template strings with interpolations.
-        // Right now we take until "${" which means if there are two 
-        // template strings both containing interpolations we end up parsing
-        // them as a single template string.
-        insta::assert_debug_snapshot!(parse(r#"if cond { `${foo}` } else { `${bar}` }"#));
-=======
         insta::assert_debug_snapshot!(parse(r#"if cond { `${foo}` } else { `${bar}` }"#));
     }
 
@@ -87,7 +80,6 @@
     #[should_panic]
     fn interpolation_outside_of_template_literal() {
         insta::assert_debug_snapshot!(parse("`foo ${bar}`${baz}`"));
->>>>>>> e136d00d
     }
 
     #[test]
