use chumsky::prelude::*;
use crochet_ast::*;

use crate::lit::{boolean_parser, number_parser, string_parser};
use crate::type_ann::Primitive;
use crate::util::just_with_padding;

use super::type_params::type_params;

pub fn type_ann_parser() -> BoxedParser<'static, char, TypeAnn, Simple<char>> {
    let prim = choice((
        just("number").to(Primitive::Num),
        just("string").to(Primitive::Str),
        just("boolean").to(Primitive::Bool),
        just("null").to(Primitive::Null),
        just("undefined").to(Primitive::Undefined),
    ))
    .map_with_span(|prim, span| TypeAnn::Prim(PrimType { span, prim }))
    .padded();

    let parser = recursive(|type_ann| {
        let type_args = type_ann
            .clone()
            .separated_by(just_with_padding(","))
            .allow_trailing()
            .delimited_by(just_with_padding("<"), just_with_padding(">"));

        let type_ref =
            text::ident()
                .then(type_args.or_not())
                .map_with_span(|(name, type_params), span| {
                    TypeAnn::TypeRef(TypeRef {
                        span,
                        name,
                        type_params,
                    })
                });

        let prop = text::ident()
            .then(just("?").or_not())
            .then_ignore(just_with_padding(":"))
            .then(type_ann.clone())
            .map_with_span(|((name, optional), type_ann), span: Span| TProp {
                span,
                name,
                optional: optional.is_some(),
                type_ann: Box::from(type_ann),
            });

        let obj = prop
            .separated_by(just_with_padding(","))
            .allow_trailing()
            .delimited_by(just_with_padding("{"), just_with_padding("}"))
            .map_with_span(|props, span: Span| TypeAnn::Object(ObjectType { span, props }));

        let tuple = type_ann
            .clone()
            .separated_by(just_with_padding(","))
            .allow_trailing()
            .delimited_by(just_with_padding("["), just_with_padding("]"))
            .map_with_span(|types, span: Span| TypeAnn::Tuple(TupleType { span, types }));

        let atom = choice((
            boolean_parser().map(TypeAnn::Lit),
            number_parser().map(TypeAnn::Lit),
            string_parser().map(TypeAnn::Lit),
            prim,
            obj,
            tuple,
            type_ref,
            type_ann
                .clone()
                .delimited_by(just_with_padding("("), just_with_padding(")")),
        ));

        let atom_with_suffix =
            atom.clone()
                .then(just_with_padding("[]").repeated())
                .foldl(|accum, _| {
                    TypeAnn::Array(ArrayType {
                        span: 0..0, // FIXME
                        elem_type: Box::from(accum),
                    })
                });

        // We have to use `atom` here instead of `type_ann` to avoid a stack
        // overflow.
        let intersection = atom_with_suffix
            .clone()
            .separated_by(just_with_padding("&"))
            .map_with_span(|types, span| match types.len() {
                1 => types[0].clone(),
                _ => TypeAnn::Intersection(IntersectionType { span, types }),
            });

        let union = intersection
            .separated_by(just_with_padding("|"))
            .map_with_span(|types, span| match types.len() {
                1 => types[0].clone(),
                _ => TypeAnn::Union(UnionType { span, types }),
            });

        let ident = text::ident().map_with_span(|name, span: Span| Ident {
            span,
            name,
        });

        let ident_param = ident
            .then_ignore(just_with_padding(":"))
            .then(type_ann.clone())
            .map_with_span(|(ident, type_ann), span: Span| {
                FnParam::Ident(BindingIdent {
                    id: ident,
                    span,
                    type_ann: Some(type_ann),
                })
            });

        let rest_param = just_with_padding("...")
            .ignore_then(ident.map_with_span(|id, span: Span| {
                Pattern::Ident(BindingIdent {
                    id,
                    span,
                    type_ann: None,
                })
            }))
            .then_ignore(just_with_padding(":"))
            .then(type_ann.clone())
            .map_with_span(|(ident, type_ann), span: Span| {
                FnParam::Rest(RestPat {
                    span,
                    arg: Box::from(ident),
                    type_ann: Some(type_ann),
                })
            });

        let lam_params = choice((ident_param, rest_param))
            .separated_by(just_with_padding(","))
            .allow_trailing()
            .delimited_by(just_with_padding("("), just_with_padding(")"));

        let lam = type_params(type_ann.clone().boxed())
            .or_not()
            .then(lam_params)
            .then_ignore(just_with_padding("=>"))
            .then(type_ann.clone())
            .map_with_span(|((type_params, params), ret), span| {
                TypeAnn::Lam(LamType {
                    span,
                    params,
                    ret: Box::from(ret),
                    type_params,
                })
            });

        choice((
            // lambda types have higher precedence than union types so that
            // `(a: A, b: B) => C | D` parse as lambda type with a return type that
            // happens to be a union.
            lam, union, atom,
        ))
    });

    parser.boxed()
}

#[cfg(test)]
mod tests {
    use super::*;

    fn parse_type(input: &str) -> TypeAnn {
        type_ann_parser().then_ignore(end()).parse(input).unwrap()
    }

    #[test]
    fn type_annotations() {
        insta::assert_debug_snapshot!(parse_type("Promise<number>"));
        insta::assert_debug_snapshot!(parse_type("(a: number, b: string) => boolean"));
        insta::assert_debug_snapshot!(parse_type("{x: number, y: number}"));
        insta::assert_debug_snapshot!(parse_type("(a: A, b: B) => C | D"));
        insta::assert_debug_snapshot!(parse_type("((a: A, b: B) => C) | D"));
        insta::assert_debug_snapshot!(parse_type("A & B & C"));
        insta::assert_debug_snapshot!(parse_type("A & B | C & D"));
        insta::assert_debug_snapshot!(parse_type("(a: A) => B & C | D"));
        insta::assert_debug_snapshot!(parse_type("(A | B) & (C | D)"));
<<<<<<< HEAD
        insta::assert_debug_snapshot!(parse_type("(A, B) => C & D"));
        insta::assert_debug_snapshot!(parse_type(r#""hello, world!""#));
        insta::assert_debug_snapshot!(parse_type("true"));
        insta::assert_debug_snapshot!(parse_type("false"));
        insta::assert_debug_snapshot!(parse_type("1.23"));
        insta::assert_debug_snapshot!(parse_type("5"));
=======
        insta::assert_debug_snapshot!(parse_type("(a: A, b: B) => C & D"));
        insta::assert_debug_snapshot!(parse_type("(a: number, ...b: string[]) => boolean"));
>>>>>>> d95a6b0f
    }
}<|MERGE_RESOLUTION|>--- conflicted
+++ resolved
@@ -173,26 +173,33 @@
     }
 
     #[test]
-    fn type_annotations() {
-        insta::assert_debug_snapshot!(parse_type("Promise<number>"));
+    fn fn_type_annotations() {
         insta::assert_debug_snapshot!(parse_type("(a: number, b: string) => boolean"));
-        insta::assert_debug_snapshot!(parse_type("{x: number, y: number}"));
+        insta::assert_debug_snapshot!(parse_type("(a: A) => B & C | D"));
+        insta::assert_debug_snapshot!(parse_type("(a: A, b: B) => C & D"));
         insta::assert_debug_snapshot!(parse_type("(a: A, b: B) => C | D"));
         insta::assert_debug_snapshot!(parse_type("((a: A, b: B) => C) | D"));
+    }
+
+    #[test]
+    fn union_and_intersection_type_annotations() {
         insta::assert_debug_snapshot!(parse_type("A & B & C"));
         insta::assert_debug_snapshot!(parse_type("A & B | C & D"));
-        insta::assert_debug_snapshot!(parse_type("(a: A) => B & C | D"));
         insta::assert_debug_snapshot!(parse_type("(A | B) & (C | D)"));
-<<<<<<< HEAD
-        insta::assert_debug_snapshot!(parse_type("(A, B) => C & D"));
-        insta::assert_debug_snapshot!(parse_type(r#""hello, world!""#));
+    }
+
+    #[test]
+    fn literal_type_annotations() {
+        insta::assert_debug_snapshot!(parse_type(r#""hello""#));
         insta::assert_debug_snapshot!(parse_type("true"));
         insta::assert_debug_snapshot!(parse_type("false"));
         insta::assert_debug_snapshot!(parse_type("1.23"));
         insta::assert_debug_snapshot!(parse_type("5"));
-=======
-        insta::assert_debug_snapshot!(parse_type("(a: A, b: B) => C & D"));
-        insta::assert_debug_snapshot!(parse_type("(a: number, ...b: string[]) => boolean"));
->>>>>>> d95a6b0f
+    }
+
+    #[test]
+    fn misc_type_annotations() {
+        insta::assert_debug_snapshot!(parse_type("Promise<number>"));
+        insta::assert_debug_snapshot!(parse_type("{x: number, y: number}"));
     }
 }