--- conflicted
+++ resolved
@@ -30,45 +30,6 @@
         .map_with_span(|value, span| Expr::Lit(Lit::num(value, span)));
     let num = choice((real, int));
 
-<<<<<<< HEAD
-    let escape = just('\\').ignore_then(
-        just('\\')
-            .or(just('/'))
-            .or(just('"'))
-            .or(just('b').to('\x08'))
-            .or(just('f').to('\x0C'))
-            .or(just('n').to('\n'))
-            .or(just('r').to('\r'))
-            .or(just('t').to('\t'))
-            .or(just('u').ignore_then(
-                filter(|c: &char| c.is_ascii_hexdigit())
-                    .repeated()
-                    .exactly(4)
-                    .collect::<String>()
-                    .validate(|digits, span, emit| {
-                        char::from_u32(u32::from_str_radix(&digits, 16).unwrap()).unwrap_or_else(
-                            || {
-                                emit(Simple::custom(span, "invalid unicode character"));
-                                '\u{FFFD}' // unicode replacement character
-                            },
-                        )
-                    }),
-            )),
-    );
-
-    let string = just("\"")
-        .ignore_then(filter(|c| *c != '\\' && *c != '"').or(escape).repeated())
-        .then_ignore(just("\""))
-        .collect::<String>()
-        .map_with_span(|raw, span| {
-            // unescape needs to know whether the string is contained in single quotes
-            // or double quotes so that it can unescape quote characters correctly.
-            let cooked = unescape(&raw).unwrap();
-            Expr::Lit(Lit::str(cooked, span))
-        });
-
-=======
->>>>>>> e136d00d
     let parser = recursive(|expr: Recursive<'_, char, Expr, Simple<char>>| {
         // TODO: support recursive functions to be declared within another function
         // let let_rec = ...
