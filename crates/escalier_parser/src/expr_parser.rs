use crate::expr::*;
use crate::func_param::parse_params;
use crate::literal::Literal;
use crate::parser::Parser;
use crate::pattern_parser::parse_pattern;
use crate::precedence::{Associativity, Operator, PRECEDENCE_TABLE};
use crate::source_location::*;
use crate::stmt_parser::parse_stmt;
use crate::token::{Token, TokenKind};
use crate::type_ann_parser::parse_type_ann;

fn get_prefix_precedence(op: &Token) -> Option<(u8, Associativity)> {
    match &op.kind {
        TokenKind::Plus => PRECEDENCE_TABLE.get(&Operator::UnaryPlus).cloned(),
        TokenKind::Minus => PRECEDENCE_TABLE.get(&Operator::UnaryMinus).cloned(),
        _ => None,
    }
}

fn get_infix_precedence(op: &Token) -> Option<(u8, Associativity)> {
    match &op.kind {
        // multiplicative
        TokenKind::Times => PRECEDENCE_TABLE.get(&Operator::Multiplication).cloned(),
        TokenKind::Divide => PRECEDENCE_TABLE.get(&Operator::Division).cloned(),
        TokenKind::Modulo => PRECEDENCE_TABLE.get(&Operator::Remainder).cloned(),

        // additive
        TokenKind::Plus => PRECEDENCE_TABLE.get(&Operator::Addition).cloned(),
        TokenKind::Minus => PRECEDENCE_TABLE.get(&Operator::Subtraction).cloned(),

        // equality
        TokenKind::Equals => PRECEDENCE_TABLE.get(&Operator::Equals).cloned(),
        TokenKind::NotEquals => PRECEDENCE_TABLE.get(&Operator::NotEquals).cloned(),
        TokenKind::LessThan => PRECEDENCE_TABLE.get(&Operator::LessThan).cloned(),
        TokenKind::LessThanOrEqual => PRECEDENCE_TABLE.get(&Operator::LessThanOrEqual).cloned(),
        TokenKind::GreaterThan => PRECEDENCE_TABLE.get(&Operator::GreaterThan).cloned(),
        TokenKind::GreaterThanOrEqual => {
            PRECEDENCE_TABLE.get(&Operator::GreaterThanOrEqual).cloned()
        }

        // logic
        TokenKind::And => PRECEDENCE_TABLE.get(&Operator::LogicalAnd).cloned(),
        TokenKind::Or => PRECEDENCE_TABLE.get(&Operator::LogicalOr).cloned(),

        // assignment
        TokenKind::Assign => PRECEDENCE_TABLE.get(&Operator::Assignment).cloned(),
        TokenKind::PlusAssign => PRECEDENCE_TABLE.get(&Operator::Assignment).cloned(),
        TokenKind::MinusAssign => PRECEDENCE_TABLE.get(&Operator::Assignment).cloned(),
        TokenKind::TimesAssign => PRECEDENCE_TABLE.get(&Operator::Assignment).cloned(),
        TokenKind::DivideAssign => PRECEDENCE_TABLE.get(&Operator::Assignment).cloned(),
        TokenKind::ModuloAssign => PRECEDENCE_TABLE.get(&Operator::Assignment).cloned(),
        _ => None,
    }
}

fn get_postfix_precedence(op: &Token) -> Option<(u8, Associativity)> {
    match &op.kind {
        TokenKind::LeftBracket => PRECEDENCE_TABLE
            .get(&Operator::ComputedMemberAccess)
            .cloned(),
        TokenKind::LeftParen => PRECEDENCE_TABLE.get(&Operator::FunctionCall).cloned(),
        TokenKind::Dot => PRECEDENCE_TABLE.get(&Operator::MemberAccess).cloned(),
        TokenKind::QuestionDot => PRECEDENCE_TABLE.get(&Operator::OptionalChaining).cloned(),
        _ => None,
    }
}

// consumes leading '{' and trailing '}' tokens
fn parse_block(parser: &mut Parser) -> Block {
    let open = parser.next();
    assert_eq!(open.kind, TokenKind::LeftBrace);
    let mut stmts = Vec::new();
    while parser.peek(0).kind != TokenKind::RightBrace {
        stmts.push(parse_stmt(parser));
    }
    let close = parser.next();
    assert_eq!(close.kind, TokenKind::RightBrace);
    let loc = merge_locations(&open.loc, &close.loc);

    Block { loc, stmts }
}

fn parse_expr_with_precedence(parser: &mut Parser, precedence: u8) -> Expr {
    let first = parser.next();

    let mut lhs = match &first.kind {
        TokenKind::NumLit(n) => Expr {
            kind: ExprKind::Literal(Literal::Number(n.to_owned())),
            loc: first.loc.clone(),
        },
        TokenKind::Identifier(id) => Expr {
            kind: ExprKind::Identifier(id.to_owned()),
            loc: first.loc.clone(),
        },
        TokenKind::BoolLit(b) => Expr {
            kind: ExprKind::Literal(Literal::Boolean(*b)),
            loc: first.loc.clone(),
        },
        TokenKind::StrLit(s) => Expr {
            kind: ExprKind::Literal(Literal::String(s.to_owned())),
            loc: first.loc.clone(),
        },
        TokenKind::StrTemplateLit { parts, exprs } => Expr {
            kind: ExprKind::TemplateLiteral {
                parts: parts
                    .iter()
                    .map(|s| match &s.kind {
                        TokenKind::StrLit(s) => Literal::String(s.to_owned()),
                        _ => panic!("Expected string literal, got {:?}", s),
                    })
                    .collect(),
                exprs: exprs.to_owned(),
            },
            loc: first.loc.clone(),
        },
        TokenKind::Null => Expr {
            kind: ExprKind::Literal(Literal::Null),
            loc: first.loc.clone(),
        },
        TokenKind::Undefined => Expr {
            kind: ExprKind::Literal(Literal::Null),
            loc: first.loc.clone(),
        },
        TokenKind::LeftParen => {
            let lhs = parse_expr_with_precedence(parser, 0);
            assert_eq!(parser.next().kind, TokenKind::RightParen);
            lhs
        }
        TokenKind::LeftBracket => {
            let start = first;
            let mut elements: Vec<ExprOrSpread> = Vec::new();
            while parser.peek(0).kind != TokenKind::RightBracket {
                let elem = match parser.peek(0).kind {
                    TokenKind::DotDotDot => {
                        parser.next(); // consumes `...`
                        let expr = parse_expr_with_precedence(parser, 0);
                        ExprOrSpread::Spread(expr)
                    }
                    _ => {
                        let expr = parse_expr_with_precedence(parser, 0);
                        ExprOrSpread::Expr(expr)
                    }
                };

                elements.push(elem);

                match parser.peek(0).kind {
                    TokenKind::RightBracket => break,
                    TokenKind::Comma => {
                        parser.next();
                    }
                    _ => panic!("Expected comma or right bracket, got {:?}", parser.peek(0)),
                }
            }

            assert_eq!(parser.peek(0).kind, TokenKind::RightBracket);

            let end = parser.next();

            Expr {
                kind: ExprKind::Tuple { elements },
                loc: merge_locations(&start.loc, &end.loc),
            }
        }
        TokenKind::LeftBrace => {
            let start = first;
            let mut properties: Vec<PropOrSpread> = Vec::new();
            while parser.peek(0).kind != TokenKind::RightBrace {
                let next = parser.next();

                let prop = match &next.kind {
                    TokenKind::DotDotDot => {
                        let expr = parse_expr_with_precedence(parser, 0);
                        PropOrSpread::Spread(expr)
                    }
                    TokenKind::Identifier(id)
                        if parser.peek(0).kind == TokenKind::Comma
                            || parser.peek(0).kind == TokenKind::RightBrace =>
                    {
                        PropOrSpread::Prop(Prop::Shorthand { key: id.to_owned() })
                    }
                    _ => {
                        let key = match &next.kind {
                            TokenKind::Identifier(id) => ObjectKey::Identifier(id.to_owned()),
                            TokenKind::StrLit(s) => ObjectKey::String(s.to_owned()),
                            TokenKind::NumLit(n) => ObjectKey::Number(n.to_owned()),
                            TokenKind::LeftBracket => {
                                let expr = parse_expr_with_precedence(parser, 0);
                                assert_eq!(parser.next().kind, TokenKind::RightBracket);
                                ObjectKey::Computed(Box::new(expr))
                            }
                            _ => panic!("Expected identifier or string literal, got {:?}", next),
                        };

                        assert_eq!(parser.next().kind, TokenKind::Colon);

                        let value = parse_expr(parser);

                        PropOrSpread::Prop(Prop::Property { key, value })
                    }
                };

                properties.push(prop);

                match parser.peek(0).kind {
                    TokenKind::RightBrace => break,
                    TokenKind::Comma => {
                        parser.next();
                    }
                    _ => panic!("Expected comma or right brace, got {:?}", parser.peek(0)),
                }
            }

            let end = parser.next();

            Expr {
                kind: ExprKind::Object { properties },
                loc: merge_locations(&start.loc, &end.loc),
            }
        }
        TokenKind::Fn => {
            let params = parse_params(parser);

            let type_ann = match parser.peek(0).kind {
                TokenKind::Colon => {
                    parser.next();
                    Some(parse_type_ann(parser))
                }
                _ => None,
            };

            assert_eq!(parser.next().kind, TokenKind::Arrow);

            match parser.peek(0).kind {
                TokenKind::LeftBrace => {
                    let block = parse_block(parser);
                    let loc = merge_locations(&first.loc, &block.loc);
                    let body = BlockOrExpr::Block(block);

                    Expr {
                        kind: ExprKind::Function {
                            params,
                            body,
                            type_ann,
                        },
                        loc,
                    }
                }
                _ => {
                    let expr = parse_expr(parser);
                    let loc = merge_locations(&first.loc, &expr.loc);
                    let body = BlockOrExpr::Expr(Box::new(expr));

                    Expr {
                        kind: ExprKind::Function {
                            params,
                            body,
                            type_ann,
                        },
                        loc,
                    }
                }
            }
        }
        TokenKind::If => {
            assert_eq!(parser.next().kind, TokenKind::LeftParen);
            let cond = parse_expr(parser);
            assert_eq!(parser.next().kind, TokenKind::RightParen);
            let consequent = parse_block(parser);

            if parser.peek(0).kind == TokenKind::Else {
                parser.next();
                let alternate = parse_block(parser);
                let loc = merge_locations(&first.loc, &alternate.loc);
                Expr {
                    kind: ExprKind::IfElse {
                        cond: Box::new(cond),
                        consequent,
                        alternate: Some(alternate),
                    },
                    loc,
                }
            } else {
                let loc = merge_locations(&first.loc, &consequent.loc);
                Expr {
                    kind: ExprKind::IfElse {
                        cond: Box::new(cond),
                        consequent,
                        alternate: None,
                    },
                    loc,
                }
            }
        }
        TokenKind::Match => {
            let expr = parse_expr(parser);
            let mut loc = expr.loc.clone();
            assert_eq!(parser.next().kind, TokenKind::LeftBrace);
            let mut arms: Vec<MatchArm> = Vec::new();
            while parser.peek(0).kind != TokenKind::RightBrace {
                let pattern = parse_pattern(parser);
                assert_eq!(parser.next().kind, TokenKind::Arrow);

                let (body, end) = match parser.peek(0).kind {
                    TokenKind::LeftBrace => {
                        let block = parse_block(parser);
                        let loc = block.loc.clone();
                        (BlockOrExpr::Block(block), loc)
                    }
                    _ => {
                        let expr = parse_expr(parser);
                        let loc = expr.loc.clone();
                        (BlockOrExpr::Expr(Box::new(expr)), loc)
                    }
                };

                assert_eq!(parser.next().kind, TokenKind::Comma);

                arms.push(MatchArm {
                    loc: merge_locations(&pattern.loc, &end),
                    pattern,
                    guard: None,
                    body,
                });
                loc = merge_locations(&loc, &end);
            }

            assert_eq!(parser.next().kind, TokenKind::RightBrace);

            Expr {
                kind: ExprKind::Match {
                    expr: Box::new(expr),
                    arms,
                },
                loc,
            }
        }
        TokenKind::Try => {
            let try_body = parse_block(parser);

            match parser.next().kind {
                TokenKind::Catch => {
                    assert_eq!(parser.next().kind, TokenKind::LeftParen);
                    let error = parse_pattern(parser);
                    assert_eq!(parser.next().kind, TokenKind::RightParen);

                    let catch_body = parse_block(parser);

                    match parser.peek(0).kind {
                        TokenKind::Finally => {
                            parser.next();
                            let finally_body = parse_block(parser);
                            let loc = merge_locations(&first.loc, &finally_body.loc);

                            Expr {
                                kind: ExprKind::Try {
                                    body: try_body,
                                    catch: Some(CatchClause {
                                        param: Some(error),
                                        body: catch_body,
                                    }),
                                    finally: Some(finally_body),
                                },
                                loc,
                            }
                        }
                        _ => {
                            let loc = merge_locations(&first.loc, &catch_body.loc);

                            Expr {
                                kind: ExprKind::Try {
                                    body: try_body,
                                    catch: Some(CatchClause {
                                        param: Some(error),
                                        body: catch_body,
                                    }),
                                    finally: None,
                                },
                                loc,
                            }
                        }
                    }
                }
                TokenKind::Finally => {
                    let finally_body = parse_block(parser);
                    let loc = merge_locations(&first.loc, &finally_body.loc);

                    Expr {
                        kind: ExprKind::Try {
                            body: try_body,
                            catch: None,
                            finally: Some(finally_body),
                        },
                        loc,
                    }
                }
                _ => {
                    panic!("expected catch or finally");
                }
            }

            // assert_eq!(parser.next().kind, TokenKind::Catch);
            // assert_eq!(parser.next().kind, TokenKind::LeftParen);
            // let error = parse_pattern(parser);
            // assert_eq!(parser.next().kind, TokenKind::RightParen);
            // let catch_body = parse_block(parser); // TODO: create a BlockStmt and include .loc in it
        }
        TokenKind::Do => {
            let body = parse_block(parser);
            let loc = merge_locations(&first.loc, &body.loc);

            Expr {
                kind: ExprKind::Do { body },
                loc,
            }
        }
        t => match get_prefix_precedence(&first) {
            Some(precendence) => {
                let op = match t {
                    TokenKind::Plus => UnaryOp::Plus,
                    TokenKind::Minus => UnaryOp::Minus,
                    _ => panic!("unexpected token: {:?}", t),
                };
                let rhs = parse_expr_with_precedence(parser, precendence.0);
                let loc = merge_locations(&first.loc, &rhs.loc);
                Expr {
                    kind: ExprKind::Unary {
                        op,
                        right: Box::new(rhs),
                    },
                    loc,
                }
            }
            None => panic!("unexpected token: {:?}", first),
        },
    };

    loop {
        let mut next = parser.peek(0);
        if let TokenKind::Eof = next.kind {
            break;
        }

        if let TokenKind::Semicolon = next.kind {
            break;
        }

        if let Some(next_precedence) = get_postfix_precedence(&next) {
            if precedence >= next_precedence.0 {
                break;
            }

            lhs = if next.kind == TokenKind::QuestionDot {
                match parser.peek(1).kind {
                    TokenKind::QuestionDot => panic!("unexpected token '?.'"),
                    TokenKind::LeftParen | TokenKind::LeftBracket => {
                        parser.next(); // consume '?.' token
                    }
                    _ => {
                        // parse_postfix doesn't know how to deal with '?.' so
                        // we need to replace it with '.' so that it can.
                        next.kind = TokenKind::Dot;
                        parser.replace(0, next);
                    }
                }

                let lhs_loc = lhs.loc.clone();
                let base = parse_postfix(parser, lhs, next_precedence);
                let loc = merge_locations(&lhs_loc, &base.loc);

                Expr {
                    kind: ExprKind::OptionalChain {
                        base: Box::new(base),
                    },
                    loc,
                }
            } else {
                parse_postfix(parser, lhs, next_precedence)
            };

            continue;
        }

        if let Some(next_precedence) = get_infix_precedence(&next) {
            if precedence >= next_precedence.0 {
                break;
            }

            parser.next();

            let op: Option<AssignOp> = match &next.kind {
                TokenKind::Assign => Some(AssignOp::Assign),
                TokenKind::PlusAssign => Some(AssignOp::AddAssign),
                TokenKind::MinusAssign => Some(AssignOp::SubAssign),
                TokenKind::TimesAssign => Some(AssignOp::MulAssign),
                TokenKind::DivideAssign => Some(AssignOp::DivAssign),
                TokenKind::ModuloAssign => Some(AssignOp::ModAssign),
                _ => None,
            };

            if let Some(op) = op {
                if !is_lvalue(&lhs) {
                    panic!("expected lvalue");
                }

                let precedence = if next_precedence.1 == Associativity::Left {
                    next_precedence.0
                } else {
                    next_precedence.0 - 1
                };

                let rhs = parse_expr_with_precedence(parser, precedence);
                let loc = merge_locations(&lhs.loc, &rhs.loc);

                lhs = Expr {
                    kind: ExprKind::Assign {
                        op,
                        left: Box::new(lhs),
                        right: Box::new(rhs),
                    },
                    loc,
                };

                continue;
            }

            let op: BinaryOp = match &next.kind {
                TokenKind::Plus => BinaryOp::Plus,
                TokenKind::Minus => BinaryOp::Minus,
                TokenKind::Times => BinaryOp::Times,
                TokenKind::Divide => BinaryOp::Divide,
                TokenKind::Modulo => BinaryOp::Modulo,
                TokenKind::Equals => BinaryOp::Equals,
                TokenKind::NotEquals => BinaryOp::NotEquals,
                TokenKind::LessThan => BinaryOp::LessThan,
                TokenKind::LessThanOrEqual => BinaryOp::LessThanOrEqual,
                TokenKind::GreaterThan => BinaryOp::GreaterThan,
                TokenKind::GreaterThanOrEqual => BinaryOp::GreaterThanOrEqual,
                TokenKind::And => BinaryOp::And,
                TokenKind::Or => BinaryOp::Or,
                _ => panic!("unexpected token: {:?}", next),
            };

            let precedence = if next_precedence.1 == Associativity::Left {
                next_precedence.0
            } else {
                next_precedence.0 - 1
            };

            let rhs = parse_expr_with_precedence(parser, precedence);
            let loc = merge_locations(&lhs.loc, &rhs.loc);

            lhs = Expr {
                kind: ExprKind::Binary {
                    op,
                    left: Box::new(lhs),
                    right: Box::new(rhs),
                },
                loc,
            };

            continue;
        }

        break;
    }

    lhs
}

<<<<<<< HEAD
fn parse_postfix(parser: &mut Parser, lhs: Expr, next_precedence: (u8, Associativity)) -> Expr {
    let precedence = if next_precedence.1 == Associativity::Left {
        next_precedence.0
    } else {
        next_precedence.0 - 1
    };

    let next = parser.next();

    match &next.kind {
        TokenKind::LeftBracket => {
            let rhs = parse_expr(parser);
            let loc = merge_locations(&lhs.loc, &rhs.loc);
            assert_eq!(parser.next().kind, TokenKind::RightBracket);
            Expr {
                kind: ExprKind::Index {
                    left: Box::new(lhs),
                    right: Box::new(rhs),
                },
                loc,
            }
        }
        TokenKind::LeftParen => {
            let mut args = Vec::new();
            while parser.peek(0).kind != TokenKind::RightParen {
                args.push(parse_expr(parser));

                match parser.peek(0).kind {
                    TokenKind::RightParen => break,
                    TokenKind::Comma => {
                        parser.next();
                    }
                    _ => panic!("Expected comma or right paren, got {:?}", parser.peek(0)),
                }
            }
            let loc = merge_locations(&lhs.loc, &parser.peek(0).loc);
            assert_eq!(parser.next().kind, TokenKind::RightParen);
            Expr {
                kind: ExprKind::Call {
                    callee: Box::new(lhs),
                    args,
                },
                loc,
            }
        }
        TokenKind::Dot => {
            let rhs = parse_expr_with_precedence(parser, precedence);
            let loc = merge_locations(&lhs.loc, &rhs.loc);
            Expr {
                kind: ExprKind::Member {
                    object: Box::new(lhs),
                    property: Box::new(rhs),
                },
                loc,
            }
        }
        _ => panic!("unexpected token: {:?}", next),
=======
fn is_lvalue(expr: &Expr) -> bool {
    match &expr.kind {
        ExprKind::Identifier(_) => true,
        ExprKind::Member { object, .. } => is_lvalue(object),
        ExprKind::Index { left, .. } => is_lvalue(left),
        _ => false,
>>>>>>> 4fa3c55c
    }
}

pub fn parse_expr(parser: &mut Parser) -> Expr {
    parse_expr_with_precedence(parser, 0)
}

#[cfg(test)]
mod tests {
    use super::*;
    use crate::lexer::Lexer;

    pub fn parse(input: &str) -> Expr {
        let mut lexer = Lexer::new(input);
        let tokens = lexer.lex();
        let mut parser = Parser::new(tokens);
        parse_expr(&mut parser)
    }

    #[test]
    fn parse_literals() {
        insta::assert_debug_snapshot!(parse("123"));
        insta::assert_debug_snapshot!(parse("true"));
        insta::assert_debug_snapshot!(parse("false"));
        insta::assert_debug_snapshot!(parse("null"));
        insta::assert_debug_snapshot!(parse("undefined"));
        insta::assert_debug_snapshot!(parse(r#""hello""#));
    }

    #[test]
    fn parse_tuple_literals() {
        insta::assert_debug_snapshot!(parse("[]"));
        insta::assert_debug_snapshot!(parse("[1]"));
        insta::assert_debug_snapshot!(parse("[1, 2]"));
        insta::assert_debug_snapshot!(parse("[1, 2,]"));
        insta::assert_debug_snapshot!(parse(r#"[1, "two", [3]]"#));
        insta::assert_debug_snapshot!(parse("[a, b, ...c]"));
        insta::assert_debug_snapshot!(parse("[...a, ...b, ...c]"));
    }

    #[test]
    #[should_panic]
    fn parse_tuple_literals_missing_comma() {
        parse("[1 2]");
    }

    #[test]
    #[should_panic]
    fn parse_tuple_literals_missing_right_brace() {
        parse("[1, 2");
    }

    #[test]
    fn parse_object_literals() {
        insta::assert_debug_snapshot!(parse("{}"));
        insta::assert_debug_snapshot!(parse("{ a: 1 }"));
        insta::assert_debug_snapshot!(parse("{ a: 1, b: 2 }"));
        insta::assert_debug_snapshot!(parse("{ a: 1, b: 2, }"));
        insta::assert_debug_snapshot!(parse(r#"{ "a": 1, [b]: 2, 0: "zero" }"#));
        insta::assert_debug_snapshot!(parse("{ a: 1, b: 2, ...c }"));
        insta::assert_debug_snapshot!(parse("{ ...a, ...b, ...c }"));
        insta::assert_debug_snapshot!(parse("{ a, b }"));
    }

    #[test]
    #[should_panic]
    fn parse_object_literals_missing_colon() {
        parse("{ a 1 }");
    }

    #[test]
    #[should_panic]
    fn parse_object_literals_missing_comma() {
        parse("{ a: 1 b: 2 }");
    }

    #[test]
    #[should_panic]
    fn parse_object_literals_missing_right_brace() {
        parse("{ a: 1, b: 2");
    }

    #[test]
    fn parse_simple_addition() {
        insta::assert_debug_snapshot!(parse("1 + 2 + 3"));
    }

    #[test]
    fn parse_addition_and_subtraction() {
        insta::assert_debug_snapshot!(parse("1 + 2 - 3 + 4"));
    }

    #[test]
    fn parse_multiplicative_operators() {
        insta::assert_debug_snapshot!(parse("a * b / c % d"));
    }

    #[test]
    fn parse_additive_and_multiplicative() {
        insta::assert_debug_snapshot!(parse("1 * 2 + 3"));
    }

    #[test]
    fn parse_parens() {
        insta::assert_debug_snapshot!(parse("5 * (x + 1)"));
    }

    #[test]
    fn parse_comparisons_and_logic() {
        insta::assert_debug_snapshot!(parse("a > b && c >= d || e < f && g <= h"));
        insta::assert_debug_snapshot!(parse("x != y && z == w"));
    }

    #[test]
    fn parse_unary_operators() {
        insta::assert_debug_snapshot!(parse("--a - +b"));
    }

    #[test]
    fn parse_indexing() {
        insta::assert_debug_snapshot!(parse("a[1][c]"));
    }

    #[test]
    fn parse_function() {
        insta::assert_debug_snapshot!(parse("fn () => { let x = 5; let y = 10; return x + y; }"));
    }

    #[test]
    fn parse_function_with_params() {
        let src = r#"fn (x, y) => { return x + y; }"#;
        insta::assert_debug_snapshot!(parse(src));
    }

    #[test]
    fn parse_function_with_type_annotations() {
        insta::assert_debug_snapshot!(parse(
            r#"fn (x: number, y: number): number => { return x + y; }"#
        ));
    }

    #[test]
    fn parse_function_with_optional_params() {
        insta::assert_debug_snapshot!(parse(
            r#"fn (x: number, y: number, z?: number): number => { return x + y; }"#
        ));
    }

    #[test]
    fn parse_function_with_destructuring() {
        insta::assert_debug_snapshot!(parse(r#"fn ({x, y}) => { return x + y; }"#));
    }

    #[test]
    fn parse_function_with_destructuring_and_type_annotation() {
        insta::assert_debug_snapshot!(parse(r#"fn ({x, y}: Point): number => { return x + y; }"#));
    }

    #[test]
    fn parse_lambdas() {
        insta::assert_debug_snapshot!(parse("fn (x, y) => x + y;"));
        insta::assert_debug_snapshot!(parse("fn (x) => fn (y) => x + y;"));
        insta::assert_debug_snapshot!(parse(r#"fn (x: number, y: number): number => x + y;"#));
    }

    #[test]
    #[should_panic]
    fn parse_function_expected_comma_or_left_brace() {
        let src = r#"fn (x, y { return x + y; }"#;
        parse(src);
    }

    #[test]
    #[should_panic]
    fn parse_function_expected_identifier() {
        let src = r#"fn (, y) { return x + y; }"#;
        parse(src);
    }

    #[test]
    fn parse_function_call() {
        insta::assert_debug_snapshot!(parse("add(5, 10)"));
        insta::assert_debug_snapshot!(parse("add(5)(10)"));
        insta::assert_debug_snapshot!(parse("add(obj.x, obj.y)"));
    }

    #[test]
    fn parse_call_expr() {
        let src = r#"foo[bar](5, 10)"#;
        insta::assert_debug_snapshot!(parse(src));
    }

    #[test]
    fn parse_member_access() {
        insta::assert_debug_snapshot!(parse("a.b.c"));
        insta::assert_debug_snapshot!(parse("a.b+c.d"));
        insta::assert_debug_snapshot!(parse("a[b][c]"));
    }

    #[test]
    fn parse_optional_chaining() {
        // insta::assert_debug_snapshot!(parse("a?.b?.c"));
        // insta::assert_debug_snapshot!(parse("a?.[b]"));
        insta::assert_debug_snapshot!(parse("foo?.()"));
    }

    #[test]
    fn parse_callback() {
        insta::assert_debug_snapshot!(parse(r#"ids.map(fn (id) => id).join(", ")"#));
    }

    #[test]
    fn parse_conditionals() {
        insta::assert_debug_snapshot!(parse(r#"if (cond) { x; }"#));
        insta::assert_debug_snapshot!(parse(r#"if (cond) { x; } else { y; }"#));
        insta::assert_debug_snapshot!(parse(
            r#"
            if (cond) {
                {x: 5, y: 10};
            } else {
                {a: 1, b: 2};
            }
            "#
        ));
    }

    #[test]
    fn parse_param_destructuring() {
        insta::assert_debug_snapshot!(parse("fn ({x, y}) => { return x + y; }"));
        insta::assert_debug_snapshot!(parse("fn ([head, ...tail]) => head"));
    }

    #[test]
    fn parse_pattern_matching() {
        insta::assert_debug_snapshot!(parse(
            r#"
            match (obj.type) {
                "foo" => obj.foo,
                "bar" => {
                    obj.bar;
                },
                _ => "default",
            };
            "#
        ));
    }

    #[test]
    fn parse_try_catch() {
        insta::assert_debug_snapshot!(parse(
            r#"
            try {
                canThrow();
            } catch (e) {
                console.log("Error: " + e);
            }
            "#
        ));
    }

    #[test]
    fn parse_try_finally() {
        insta::assert_debug_snapshot!(parse(
            r#"
            try {
                canThrow();
            } finally {
                cleanup();
            }
            "#
        ));
    }

    #[test]
    fn parse_try_catch_finally() {
        insta::assert_debug_snapshot!(parse(
            r#"
            try {
                canThrow();
            } catch (e) {
                console.log("Error: " + e);
            } finally {
                cleanup();
            }
            "#
        ));
    }

    #[test]
    fn parse_do_expr() {
        insta::assert_debug_snapshot!(parse(
            r#"
            do {
                let x = 5;
                let y = 10;
                x + y;
            }
            "#
        ))
    }

    #[test]
    fn parse_assignment() {
        insta::assert_debug_snapshot!(parse("x = y"));
        insta::assert_debug_snapshot!(parse("x = y = z"));
        insta::assert_debug_snapshot!(parse("x.a = y.b"));
        insta::assert_debug_snapshot!(parse("x += 1"));
        insta::assert_debug_snapshot!(parse("x -= 1"));
        insta::assert_debug_snapshot!(parse("x *= 2"));
        insta::assert_debug_snapshot!(parse("x /= 2"));
        insta::assert_debug_snapshot!(parse("x %= 2"));
    }

    #[test]
    fn parse_valid_lvalues() {
        insta::assert_debug_snapshot!(parse("a.b.c = x"));
        insta::assert_debug_snapshot!(parse(r#"a["b"][c] = x""#));
    }

    #[test]
    #[should_panic]
    fn parse_invalid_lvalues_fail() {
        insta::assert_debug_snapshot!(parse("a + b = x"));
    }
}<|MERGE_RESOLUTION|>--- conflicted
+++ resolved
@@ -568,7 +568,6 @@
     lhs
 }
 
-<<<<<<< HEAD
 fn parse_postfix(parser: &mut Parser, lhs: Expr, next_precedence: (u8, Associativity)) -> Expr {
     let precedence = if next_precedence.1 == Associativity::Left {
         next_precedence.0
@@ -626,14 +625,15 @@
             }
         }
         _ => panic!("unexpected token: {:?}", next),
-=======
+    }
+}
+
 fn is_lvalue(expr: &Expr) -> bool {
     match &expr.kind {
         ExprKind::Identifier(_) => true,
         ExprKind::Member { object, .. } => is_lvalue(object),
         ExprKind::Index { left, .. } => is_lvalue(left),
         _ => false,
->>>>>>> 4fa3c55c
     }
 }
 
