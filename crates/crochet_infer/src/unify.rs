use std::cmp;
use std::collections::BTreeSet;

use crochet_ast::types::{self as types, TGeneric, TLam, TObjElem, TObject, TVar, Type, TypeKind};
use types::TKeyword;

use crate::context::Context;
use crate::key_of::key_of;
use crate::substitutable::{Subst, Substitutable};
use crate::unify_mut::unify_mut;
use crate::util::*;

// Returns Ok(substitions) if t2 admits all values from t1 and an Err() otherwise.
pub fn unify(t1: &Type, t2: &Type, ctx: &Context) -> Result<Subst, String> {
    let result = match (&t1.kind, &t2.kind) {
        // All binding must be done first
        (TypeKind::Var(tv), _) => bind(tv, t2, Relation::SubType, ctx),
        (_, TypeKind::Var(tv)) => bind(tv, t1, Relation::SuperType, ctx),

        (TypeKind::Lit(lit), TypeKind::Keyword(keyword)) => {
            let b = matches!(
                (lit, keyword),
                (types::TLit::Num(_), TKeyword::Number)
                    | (types::TLit::Str(_), TKeyword::String)
                    | (types::TLit::Bool(_), TKeyword::Boolean)
            );
            if b {
                Ok(Subst::default())
            } else {
                Err(String::from("Unification failure"))
            }
        }
        (TypeKind::App(app1), TypeKind::App(app2)) => {
            let mut s = Subst::new();

            // NOTE: `app1` and `app2` currently must have the same number of args.
            // TODO: Once we have support for optional function params, update
            // this to support having different lengths of params.
            if app1.args.len() == app2.args.len() {
                for (p1, p2) in app1.args.iter().zip(&app2.args) {
                    let s1 = unify(&p1.apply(&s), &p2.apply(&s), ctx)?;
                    s = compose_subs(&s, &s1);
                }
                let s1 = unify(&app1.ret.apply(&s), &app2.ret.apply(&s), ctx)?;
                Ok(compose_subs(&s, &s1))
            } else {
                Err(String::from("Couldn't unify function calls"))
            }
        }
        (TypeKind::Lam(lam1), TypeKind::Lam(lam2)) => {
            let mut s = Subst::new();

            // It's okay if has fewer params than `lam2`.  This is because
            // functions can be passed extra params meaning that any place
            // `lam2` is used, `lam1` can be used as well.
            //
            // TODO: figure what this means for lambdas with rest params.
            if lam1.params.len() <= lam2.params.len() {
                for (p1, p2) in lam1.params.iter().zip(&lam2.params) {
                    // NOTE: The order of params is reversed.  This allows a callback
                    // whose params can accept more values (are supertypes) than the
                    // function will pass to the callback.
                    let s1 = unify(&p2.get_type().apply(&s), &p1.get_type().apply(&s), ctx)?;
                    s = compose_subs(&s, &s1);
                }
                let s1 = unify(&lam1.ret.apply(&s), &lam2.ret.apply(&s), ctx)?;
                Ok(compose_subs(&s, &s1))
            } else {
                Err(String::from("Couldn't unify lambdas"))
            }
        }
        // NOTE: this arm is only hit by the `infer_skk` test case
        (TypeKind::Lam(_), TypeKind::App(_)) => unify(t2, t1, ctx),
        (TypeKind::App(_), TypeKind::Object(obj)) => {
            let callables: Vec<_> = obj
                .elems
                .iter()
                .filter_map(|elem| match elem {
                    TObjElem::Call(call) => {
                        let lam = Type {
                            kind: TypeKind::Lam(TLam {
                                params: call.params.to_owned(),
                                ret: call.ret.to_owned(),
                            }),
                            provenance: None,
                        };
                        let t = if call.type_params.is_empty() {
                            lam
                        } else {
                            Type {
                                kind: TypeKind::Generic(TGeneric {
                                    t: Box::from(lam),
                                    type_params: call.type_params.to_owned(),
                                }),
                                provenance: None,
                            }
                        };
                        Some(t)
                    }
                    TObjElem::Constructor(_) => None,
                    TObjElem::Index(_) => None,
                    TObjElem::Prop(_) => None,
                })
                .collect();

            if callables.is_empty() {
                Err(String::from("Couldn't application with object"))
            } else {
                for callable in callables {
                    let result = unify(t1, &callable, ctx);
                    if result.is_ok() {
                        return result;
                    }
                }
                Err(String::from("Couldn't application with object"))
            }
        }
        (TypeKind::App(app), TypeKind::Lam(lam)) => {
            let mut s = Subst::new();

            let last_param_2 = lam.params.last();
            let maybe_rest_param = if let Some(param) = last_param_2 {
                match &param.pat {
                    types::TPat::Rest(_) => Some(param.t.to_owned()),
                    _ => None,
                }
            } else {
                None
            };

            // TODO: work out how rest and spread should work together.
            //
            // args: (a1, a2, a_spread[0 to n]) -> 2 to 2 + n
            // params: (p1, p2, p3, p_rest[0 to n]) -> 3 to 3 + n
            // this means that a_spread must have a length of at least 1 in order
            // for the lower bounds to match.

            let optional_count = lam
                .params
                .iter()
                .fold(0, |accum, param| match param.optional {
                    true => accum + 1,
                    false => accum,
                });

            let param_count_low_bound = match maybe_rest_param {
                Some(_) => lam.params.len() - optional_count - 1,
                None => lam.params.len() - optional_count,
            };

            // NOTE: placeholder spreads must come last because we don't know they're
            // length.  This will also be true for spreading arrays, but in the case
            // of array spreads, they also need to come after the start of a rest param.

            let mut args: Vec<Type> = vec![];
            // TODO: disallow spreading an array if it isn't the last arg
            for arg in app.args.iter() {
                match &arg.kind {
                    TypeKind::Rest(spread) => match &spread.as_ref().kind {
                        TypeKind::Tuple(types) => args.extend(types.to_owned()),
                        _ => return Err(format!("spread of type {spread} not allowed")),
                    },
                    _ => args.push(arg.to_owned()),
                }
            }

            if args.len() < param_count_low_bound {
                return Err(String::from("Not enough args provided"));
            }

            // TODO: Add a `variadic` boolean to the Lambda type as a convenience
            // so that we don't have to search through all the params for the rest
            // param.

            // TODO: Refactor this logic to be simpler, try to unify the rest and non-rest
            // cases if possible.
            if let Some(rest_param) = maybe_rest_param {
                let max_regular_arg_count = lam.params.len() - 1;
                let regular_arg_count = cmp::min(max_regular_arg_count, args.len());

                let mut args = app.args.clone();
                let regular_args: Vec<_> = args.drain(0..regular_arg_count).collect();
                let rest_arg = Type {
                    kind: TypeKind::Tuple(args),
                    provenance: None,
                };

                let mut params = lam.params.clone();
                let regular_params: Vec<_> = params.drain(0..regular_arg_count).collect();

                // Unify regular args and params
                for (p1, p2) in regular_args.iter().zip(&regular_params) {
                    // Each argument must be a subtype of the corresponding param.
                    let arg = p1.apply(&s);
                    let param = p2.apply(&s);
                    let s1 = unify(&arg, &param.get_type(), ctx)?;
                    s = compose_subs(&s, &s1);
                }

                // Unify remaining args with the rest param
                let s1 = unify(&rest_arg, &rest_param, ctx)?;

                // Unify return types
                let s2 = unify(&app.ret.apply(&s), &lam.ret.apply(&s), ctx)?;

                Ok(compose_subs(&s2, &s1))
            } else if args.len() >= param_count_low_bound {
                // NOTE: Any extra args are ignored.

                // Regular Application
                for (p1, p2) in args.iter().zip(&lam.params) {
                    // Each argument must be a subtype of the corresponding param.
                    let arg = p1.apply(&s);
                    let param = p2.get_type().apply(&s);
                    let s1 = unify(&arg, &param, ctx)?;
                    s = compose_subs(&s, &s1);
                }
                let s1 = unify(&app.ret.apply(&s), &lam.ret.apply(&s), ctx)?;
                Ok(compose_subs(&s, &s1))
            } else {
                Err(String::from("Not enough params provided"))
            }
        }
        (TypeKind::App(_), TypeKind::Intersection(types)) => {
            for t in types {
                let result = unify(t1, t, ctx);
                if result.is_ok() {
                    return result;
                }
            }
            Err(String::from("Couldn't unify lambda with intersection"))
        }
        (TypeKind::Object(obj1), TypeKind::Object(obj2)) => {
            // Should we be doing something about type_params here?
            // It's okay if t1 has extra properties, but it has to have all of t2's properties.
            let result: Result<Vec<_>, String> = obj2
                .elems
                .iter()
                .map(|e2| {
                    let mut b = false;
                    let mut ss = vec![];
                    for e1 in obj1.elems.iter() {
                        match (e1, e2) {
                            (TObjElem::Call(_), TObjElem::Call(_)) => {
                                // What to do about Call signatures?
                                todo!()
                            }
                            (TObjElem::Prop(prop1), TObjElem::Prop(prop2)) => {
                                if prop1.name == prop2.name {
                                    let t1 = get_property_type(prop1);
                                    let t2 = get_property_type(prop2);

                                    if let Ok(s) = unify(&t1, &t2, ctx) {
                                        b = true;
                                        ss.push(s);
                                    }
                                }
                            }
                            // skip pairs that aren't the same
                            _ => (),
                        }
                    }

                    match b {
                        true => Ok(compose_many_subs(&ss)),
                        false => match e2 {
                            TObjElem::Call(_) => Err(String::from("Unification failure")),
                            TObjElem::Constructor(_) => Err(String::from("Unification failure")),
                            TObjElem::Index(_) => Err(String::from("Unification failure")),
                            TObjElem::Prop(prop2) => {
                                // Will all optional properties to be missing
                                if prop2.optional {
                                    Ok(Subst::default())
                                } else {
                                    Err(String::from("Unification failure"))
                                }
                            }
                        },
                    }
                })
                .collect();

            let ss = result?;
            Ok(compose_many_subs(&ss))
        }
        (TypeKind::Tuple(types1), TypeKind::Tuple(types2)) => {
            let mut before2: Vec<Type> = vec![];
            let mut after2: Vec<Type> = vec![];
            let mut maybe_rest2: Option<Type> = None;

            for t in types2 {
                match &t.kind {
                    TypeKind::Rest(rest_type) => {
                        if maybe_rest2.is_some() {
                            return Err(String::from(
                                "Only one rest pattern is allowed in a tuple",
                            ));
                        }
                        maybe_rest2 = Some(rest_type.as_ref().to_owned());
                    }
                    _ => match maybe_rest2 {
                        Some(_) => after2.push(t.to_owned()),
                        None => before2.push(t.to_owned()),
                    },
                }
            }

            let min_len = before2.len() + after2.len();

            // It's okay if t1 has extra properties, but it has to have all of t2's properties.
            // If it doesn't, we return an error.
            if types1.len() < min_len {
                // TODO: include the types in the error message
                return Err(String::from("not enough elements to unpack"));
            }

            let mut types1 = types1.to_owned();
            let rest_len = types1.len() - min_len;

            let before1: Vec<_> = types1.drain(0..before2.len()).collect();

            let mut ss: Vec<Subst> = vec![];

            for (t1, t2) in before1.iter().zip(before2.iter()) {
                let s = unify(t1, t2, ctx)?;
                ss.push(s);
            }

            if let Some(rest2) = maybe_rest2 {
                let rest1: Vec<_> = types1.drain(0..rest_len).collect();
                let after1: Vec<_> = types1;

                let s = unify(
                    &Type {
                        kind: TypeKind::Tuple(rest1),
                        provenance: None,
                    },
                    &rest2,
                    ctx,
                )?;
                ss.push(s);

                for (t1, t2) in after1.iter().zip(after2.iter()) {
                    let s = unify(t1, t2, ctx)?;
                    ss.push(s);
                }
            }

            Ok(compose_many_subs(&ss))
        }
        (TypeKind::Tuple(tuple_types), TypeKind::Array(array_type)) => {
            if tuple_types.is_empty() {
                Ok(Subst::default())
            } else {
                let mut ss = vec![];
                for t1 in tuple_types.iter() {
                    let s = unify(t1, array_type.as_ref(), ctx)?;
                    ss.push(s)
                }
                Ok(compose_many_subs(&ss))
            }
        }
        (TypeKind::Array(array_type_1), TypeKind::Array(array_type_2)) => {
            unify(array_type_1, array_type_2, ctx)
        }
        (TypeKind::Union(types), _) => {
            let result: Result<Vec<_>, _> = types.iter().map(|t1| unify(t1, t2, ctx)).collect();
            let ss = result?; // This is only okay if all calls to is_subtype are okay
            Ok(compose_many_subs_with_context(&ss))
        }
        (_, TypeKind::Union(types)) => {
            let mut b = false;
            let mut ss = vec![];
            for t2 in types.iter() {
                // Should we stop after the first successful call to unify()?
                if let Ok(s) = unify(t1, t2, ctx) {
                    b = true;
                    ss.push(s);
                }
            }

            match b {
                true => Ok(compose_many_subs(&ss)),
                false => Err(String::from("Unification failure")),
            }
        }
        (TypeKind::Object(obj), TypeKind::Intersection(types)) => {
            let obj_types: Vec<_> = types
                .iter()
                .filter(|t| matches!(&t.kind, TypeKind::Object(_)))
                .cloned()
                .collect();
            // NOTE: {a, ...x} is converted to {a} & tvar
            let rest_types: Vec<_> = types
                .iter()
                .filter(|t| matches!(&t.kind, TypeKind::Var(_)))
                .cloned()
                .collect();
            // TODO: check for other variants, if there are we should error

            let obj_type = simplify_intersection(&obj_types);

            match rest_types.len() {
                0 => unify(t1, &obj_type, ctx),
                1 => {
                    let all_obj_elems = match &obj_type.kind {
                        TypeKind::Object(obj) => obj.elems.to_owned(),
                        _ => vec![],
                    };

                    let (obj_elems, rest_elems): (Vec<_>, Vec<_>) =
                        obj.elems.iter().cloned().partition(|e| {
                            all_obj_elems.iter().any(|oe| match (oe, e) {
                                // What to do about Call signatures?
                                (TObjElem::Call(_), TObjElem::Call(_)) => todo!(),
                                (TObjElem::Prop(op), TObjElem::Prop(p)) => op.name == p.name,
                                _ => false,
                            })
                        });

                    let s1 = unify(
                        &Type {
                            kind: TypeKind::Object(TObject { elems: obj_elems }),
                            provenance: None,
                        },
                        &obj_type,
                        ctx,
                    )?;

                    let rest_type = rest_types.get(0).unwrap();
                    let s2 = unify(
                        &Type {
                            kind: TypeKind::Object(TObject { elems: rest_elems }),
                            provenance: None,
                        },
                        rest_type,
                        ctx,
                    )?;

                    let s = compose_subs(&s2, &s1);
                    Ok(s)
                }
                _ => Err(String::from("Unification is undecidable")),
            }
        }
        (TypeKind::Intersection(types), TypeKind::Object(obj)) => {
            let obj_types: Vec<_> = types
                .iter()
                .filter(|t| matches!(&t.kind, TypeKind::Object(_)))
                .cloned()
                .collect();
            // NOTE: {a, ...x} is converted to {a} & tvar
            let rest_types: Vec<_> = types
                .iter()
                .filter(|t| matches!(&t.kind, TypeKind::Var(_)))
                .cloned()
                .collect();
            // TODO: check for other variants, if there are we should error

            let obj_type = simplify_intersection(&obj_types);

            match rest_types.len() {
                0 => unify(&obj_type, t2, ctx),
                1 => {
                    let all_obj_elems = match &obj_type.kind {
                        TypeKind::Object(obj) => obj.elems.to_owned(),
                        _ => vec![],
                    };

                    let (obj_elems, rest_elems): (Vec<_>, Vec<_>) =
                        obj.elems.iter().cloned().partition(|e| {
                            all_obj_elems.iter().any(|oe| match (oe, e) {
                                // What to do about Call signatures?
                                (TObjElem::Call(_), TObjElem::Call(_)) => todo!(),
                                (TObjElem::Prop(op), TObjElem::Prop(p)) => op.name == p.name,
                                _ => false,
                            })
                        });

                    let s_obj = unify(
                        &obj_type,
                        &Type {
                            kind: TypeKind::Object(TObject { elems: obj_elems }),
                            provenance: None,
                        },
                        ctx,
                    )?;

                    let rest_type = rest_types.get(0).unwrap();
                    let s_rest = unify(
                        rest_type,
                        &Type {
                            kind: TypeKind::Object(TObject { elems: rest_elems }),
                            provenance: None,
                        },
                        ctx,
                    )?;

                    let s = compose_subs(&s_rest, &s_obj);
                    Ok(s)
                }
                _ => Err(String::from("Unification is undecidable")),
            }
        }
        (TypeKind::Ref(alias1), TypeKind::Ref(alias2)) => {
            if alias1.name == alias2.name {
                match (&alias1.type_args, &alias2.type_args) {
                    (Some(tp1), Some(tp2)) => {
                        let result: Result<Vec<_>, _> = tp1
                            .iter()
                            .zip(tp2.iter())
                            .map(|(t1, t2)| unify(t1, t2, ctx))
                            .collect();
                        let ss = result?; // This is only okay if all calls to is_subtype are okay
                        Ok(compose_many_subs_with_context(&ss))
                    }
                    (None, None) => Ok(Subst::default()),
                    _ => Err(String::from("Alias type mismatch")),
                }
            } else {
                todo!("unify(): handle aliases that point to another alias")
            }
        }
        (_, TypeKind::Ref(alias)) => {
            let alias_t = ctx.lookup_ref_and_instantiate(alias)?;
            unify(t1, &alias_t, ctx)
        }
        (TypeKind::Ref(alias), _) => {
            let alias_t = ctx.lookup_ref_and_instantiate(alias)?;
            unify(&alias_t, t2, ctx)
        }
        (TypeKind::Array(array_arg), TypeKind::Rest(rest_arg)) => {
            unify(array_arg.as_ref(), rest_arg.as_ref(), ctx)
        }
        (_, TypeKind::KeyOf(t)) => unify(t1, &key_of(t, ctx)?, ctx),
        (TypeKind::Keyword(keyword1), TypeKind::Keyword(keyword2)) => match (keyword1, keyword2) {
            (TKeyword::Number, TKeyword::Number) => Ok(Subst::new()),
            (TKeyword::String, TKeyword::String) => Ok(Subst::new()),
            (TKeyword::Boolean, TKeyword::Boolean) => Ok(Subst::new()),
            (TKeyword::Null, TKeyword::Null) => Ok(Subst::new()),
            (TKeyword::Symbol, TKeyword::Symbol) => Ok(Subst::new()),
            (TKeyword::Undefined, TKeyword::Undefined) => Ok(Subst::new()),
            // Is 'never' a subtype of all types?
            (TKeyword::Never, TKeyword::Null) => Ok(Subst::new()),
            _ => Err(format!("Can't unify {t1} with {t2}")),
        },
<<<<<<< HEAD
        (Type::Mutable(t1), Type::Mutable(t2)) => unify_mut(t1, t2, ctx),
        (_, Type::Mutable(_)) => {
            // It's NOT okay to use an immutable in place of a mutable one
            Err(String::from(
                "Cannot use immutable type where a mutable type was expected",
            ))
        }
        (Type::Mutable(t), _) => {
            // It's okay to use a mutable type in place of an immutable one
            unify(t, t2, ctx)
        }
=======
        (_, TypeKind::Mutable(t)) => unify(t1, t, ctx),
        (TypeKind::Mutable(t), _) => unify(t, t2, ctx),
>>>>>>> 1f2996a6
        (v1, v2) => {
            if v1 == v2 {
                Ok(Subst::new())
            } else {
                Err(String::from("Unification failure"))
            }
        }
    };
    if result.is_err() {
        println!("Can't unify {t1} with {t2}");
    }
    result
}

#[derive(PartialEq)]
enum Relation {
    SubType,
    SuperType,
}

fn bind(tv: &TVar, t: &Type, rel: Relation, ctx: &Context) -> Result<Subst, String> {
    // | t == TVar a     = return nullSubst
    // | occursCheck a t = throwError $ InfiniteType a t
    // | otherwise       = return $ Map.singleton a t
    match &t.kind {
        TypeKind::Var(other_tv) if other_tv == tv => {
            println!("other_tv = {other_tv:#?}, tv = {tv:#?}");
            Ok(Subst::default())
        }
        _ => {
            if occurs_check(tv, t) {
                // Union types are a special case since `t1` unifies trivially with `t1 | t2 | ... tn`
                if let TypeKind::Union(elem_types) = &t.kind {
                    let elem_types_without_id: Vec<Type> = elem_types
                        .iter()
                        .filter(|elem_type| match &elem_type.kind {
                            TypeKind::Var(other_tv) => other_tv != tv,
                            _ => true,
                        })
                        .cloned()
                        .collect();

                    if elem_types_without_id.len() < elem_types.len() {
                        // TODO: dedupe with `norm_type()` in substitutable.rs
                        // TODO: restrict this special case handling to recursive functions?
                        // Removes duplicates
                        let types: BTreeSet<Type> = elem_types_without_id.into_iter().collect();
                        // Converts set back to an array
                        let types: Vec<Type> = types.into_iter().collect();

                        let t: Type = if types.len() == 1 {
                            types.get(0).unwrap().to_owned()
                        } else {
                            Type {
                                kind: TypeKind::Union(types),
                                provenance: None,
                            }
                        };

                        return Ok(Subst::from([(tv.id.to_owned(), t)]));
                    }
                }

                Err(String::from("InfiniteType"))
            } else {
                if let Some(c) = &tv.constraint {
                    // We only care whether the `unify()` call fails or not.  If it succeeds,
                    // that indicates that type `t` is a subtype of constraint `c`.
                    match rel {
                        Relation::SubType => unify(c, t, ctx)?,
                        Relation::SuperType => unify(t, c, ctx)?,
                    };

                    // If the `t` is a type variable, but has no constraints then return a
                    // substitution from the one that has no constraints to the one that does.
                    if let TypeKind::Var(TVar {
                        id,
                        constraint: None,
                    }) = t.kind
                    {
                        let s: Subst = Subst::from([(
                            id.to_owned(),
                            Type {
                                kind: TypeKind::Var(tv.to_owned()),
                                provenance: None,
                            },
                        )]);
                        return Ok(s);
                    }

                    // TODO: handle the case where both type variables have constraints
                }

                Ok(Subst::from([(tv.id.to_owned(), t.to_owned())]))
            }
        }
    }
}

fn occurs_check(tv: &TVar, t: &Type) -> bool {
    t.ftv().contains(tv)
}

#[cfg(test)]
mod tests {
    use super::*;
    use crochet_ast::values::Lit;

    fn num(val: &str) -> Lit {
        Lit::num(val.to_owned(), 0..0)
    }

    fn str(val: &str) -> Lit {
        Lit::str(val.to_owned(), 0..0)
    }

    fn bool(val: &bool) -> Lit {
        Lit::bool(val.to_owned(), 0..0)
    }

    #[test]
    fn literals_are_subtypes_of_corresponding_keywords() {
        let ctx = Context::default();

        let result = unify(
            &Type::from(num("5")),
            &Type {
                kind: TypeKind::Keyword(TKeyword::Number),
                provenance: None,
            },
            &ctx,
        );
        assert_eq!(result, Ok(Subst::default()));

        let result = unify(
            &Type::from(str("hello")),
            &Type {
                kind: TypeKind::Keyword(TKeyword::String),
                provenance: None,
            },
            &ctx,
        );
        assert_eq!(result, Ok(Subst::default()));

        let result = unify(
            &Type::from(bool(&true)),
            &Type {
                kind: TypeKind::Keyword(TKeyword::Boolean),
                provenance: None,
            },
            &ctx,
        );
        assert_eq!(result, Ok(Subst::default()));
    }

    #[test]
    fn object_subtypes() {
        let ctx = Context::default();

        let elems = vec![
            types::TObjElem::Prop(types::TProp {
                name: String::from("foo"),
                optional: false,
                mutable: false,
                t: Type::from(num("5")),
            }),
            types::TObjElem::Prop(types::TProp {
                name: String::from("bar"),
                optional: false,
                mutable: false,
                t: Type::from(bool(&true)),
            }),
            // Having extra properties is okay
            types::TObjElem::Prop(types::TProp {
                name: String::from("baz"),
                optional: false,
                mutable: false,
                t: Type {
                    kind: TypeKind::Keyword(TKeyword::String),
                    provenance: None,
                },
            }),
        ];
        let t1 = Type {
            kind: TypeKind::Object(TObject { elems }),
            provenance: None,
        };

        let elems = vec![
            types::TObjElem::Prop(types::TProp {
                name: String::from("foo"),
                optional: false,
                mutable: false,
                t: Type {
                    kind: TypeKind::Keyword(TKeyword::Number),
                    provenance: None,
                },
            }),
            types::TObjElem::Prop(types::TProp {
                name: String::from("bar"),
                optional: true,
                mutable: false,
                t: Type {
                    kind: TypeKind::Keyword(TKeyword::Boolean),
                    provenance: None,
                },
            }),
            // It's okay for qux to not appear in the subtype since
            // it's an optional property.
            types::TObjElem::Prop(types::TProp {
                name: String::from("qux"),
                optional: true,
                mutable: false,
                t: Type {
                    kind: TypeKind::Keyword(TKeyword::String),
                    provenance: None,
                },
            }),
        ];
        let t2 = Type {
            kind: TypeKind::Object(TObject { elems }),
            provenance: None,
        };

        let result = unify(&t1, &t2, &ctx);
        assert_eq!(result, Ok(Subst::default()));
    }

    // TODO: object subtype failure cases

    #[test]
    fn failure_case() {
        let ctx = Context::default();

        let result = unify(
            &Type {
                kind: TypeKind::Keyword(TKeyword::Number),
                provenance: None,
            },
            &Type::from(num("5")),
            &ctx,
        );

        assert_eq!(result, Err(String::from("Unification failure")))
    }
}<|MERGE_RESOLUTION|>--- conflicted
+++ resolved
@@ -544,22 +544,17 @@
             (TKeyword::Never, TKeyword::Null) => Ok(Subst::new()),
             _ => Err(format!("Can't unify {t1} with {t2}")),
         },
-<<<<<<< HEAD
-        (Type::Mutable(t1), Type::Mutable(t2)) => unify_mut(t1, t2, ctx),
-        (_, Type::Mutable(_)) => {
+        (TypeKind::Mutable(t1), TypeKind::Mutable(t2)) => unify_mut(t1, t2, ctx),
+        (_, TypeKind::Mutable(_)) => {
             // It's NOT okay to use an immutable in place of a mutable one
             Err(String::from(
                 "Cannot use immutable type where a mutable type was expected",
             ))
         }
-        (Type::Mutable(t), _) => {
+        (TypeKind::Mutable(t), _) => {
             // It's okay to use a mutable type in place of an immutable one
             unify(t, t2, ctx)
         }
-=======
-        (_, TypeKind::Mutable(t)) => unify(t1, t, ctx),
-        (TypeKind::Mutable(t), _) => unify(t, t2, ctx),
->>>>>>> 1f2996a6
         (v1, v2) => {
             if v1 == v2 {
                 Ok(Subst::new())
