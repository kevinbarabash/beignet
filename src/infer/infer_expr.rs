--- conflicted
+++ resolved
@@ -81,13 +81,6 @@
 
             let cond_type = infer(cond, ctx, constraints)?;
             let cons_type = infer(consequent, ctx, constraints)?;
-<<<<<<< HEAD
-            // If the alternate isn't present, then the type of the 
-            // consequent should be inferred as the empty type
-            // TODO: add an empty type
-            let alt_type = infer(alternate, ctx, constraints)?;
-=======
->>>>>>> b75a14d1
 
             match alternate {
                 Some(alternate) => {
@@ -278,7 +271,8 @@
         }
 
         Expr::Tuple(Tuple { elems, .. }) => Ok(ctx.tuple(infer_many(elems, ctx, constraints)?)),
-        Expr::Empty(_) => Ok(ctx.prim(Primitive::Undefined)), // should this be a literal maybe?
+        Expr::Empty(_) => Ok(ctx.prim(Primitive::Undefined)),
+        Expr::LetExpr(_) => todo!(), // should this be a literal maybe?
     }
 }
 
