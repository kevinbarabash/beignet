--- conflicted
+++ resolved
@@ -56,7 +56,6 @@
     pub cond: Box<Expr>,
     pub consequent: Box<Expr>,
     pub alternate: Option<Box<Expr>>,
-<<<<<<< HEAD
 }
 
 #[derive(Debug, Clone, PartialEq, Eq)]
@@ -64,8 +63,6 @@
     pub span: Span,
     pub pat: Pattern,
     pub expr: Box<Expr>,
-=======
->>>>>>> b75a14d1
 }
 
 #[derive(Debug, Clone, PartialEq, Eq)]
@@ -194,6 +191,7 @@
             Expr::Tuple(tuple) => tuple.span.to_owned(),
             Expr::Member(member) => member.span.to_owned(),
             Expr::Empty(empty) => empty.span.to_owned(),
+            Expr::LetExpr(let_expr) => let_expr.span.to_owned(),
         }
     }
 }
