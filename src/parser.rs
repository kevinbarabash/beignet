use chumsky::prelude::*;
use chumsky::primitive::*;
use chumsky::text::Padded;

use super::literal::Literal;
use super::syntax::{BinOp, BindingIdent, Expr, Pattern, Program, Property, Statement};

pub type Span = std::ops::Range<usize>;

pub fn just_with_padding(inputs: &str) -> Padded<Just<char, &str, Simple<char>>> {
    just(inputs).padded()
}

pub fn parser() -> impl Parser<char, Program, Error = Simple<char>> {
    let pattern = text::ident()
        .map_with_span(|name, span| (Pattern::Ident { name }, span))
        .padded();
    let binding_ident =
        text::ident().map_with_span(|name, span| (BindingIdent::Ident { name }, span));
    let ident = text::ident().map_with_span(|name, span| (Expr::Ident { name }, span));
    let r#true = just_with_padding("true").map_with_span(|value, span| {
        (
            Expr::Lit {
                literal: Literal::Bool(value.to_owned()),
            },
            span,
        )
    });
    let r#false = just_with_padding("false").map_with_span(|value, span| {
        (
            Expr::Lit {
                literal: Literal::Bool(value.to_owned()),
            },
            span,
        )
    });

    let expr = recursive(|expr| {
        let int = text::int::<char, Simple<char>>(10).map_with_span(|s: String, span| {
            (
                Expr::Lit {
                    literal: Literal::Num(s),
                },
                span,
            )
        });

        let r#str = just("\"")
            .ignore_then(filter(|c| *c != '"').repeated())
            .then_ignore(just("\""))
            .collect::<String>()
            .map_with_span(|value, span| {
                (
                    Expr::Lit {
                        literal: Literal::Str(value),
                    },
                    span,
                )
            });

        let real = text::int(10)
            .chain(just('.'))
            .chain::<char, _, _>(text::digits(10))
            .collect::<String>()
            .map_with_span(|value, span| {
                (
                    Expr::Lit {
                        literal: Literal::Num(value),
                    },
                    span,
                )
            });

        // let r#true = r#true.map_with_span(add_span_info);
        // let r#false = r#false.map_with_span(add_span_info);
        // let ident = ident.map_with_span(add_span_info);

        // TODO: handle chaining of if-else
        let if_else = just_with_padding("if")
            .ignore_then(just_with_padding("("))
            .ignore_then(expr.clone())
            .then_ignore(just_with_padding(")"))
            .then_ignore(just_with_padding("{"))
            .then(expr.clone())
            .then_ignore(just_with_padding("}"))
            .then_ignore(just_with_padding("else"))
            .then_ignore(just_with_padding("{"))
            .then(expr.clone())
            .then_ignore(just_with_padding("}"))
            .map_with_span(|((cond, left), right), span: Span| {
                (
                    Expr::If {
                        cond: Box::from(cond),
                        consequent: Box::from(left),
                        alternate: Box::from(right),
                    },
                    span,
                )
            });

        let prop = text::ident()
            .then_ignore(just_with_padding(":"))
            .then(expr.clone())
<<<<<<< HEAD
            .map_with_span(|(name, value), span: Span| (Property { name, value }, span));
=======
            .map_with_span(|(name, value), token_span: Span| {
                let start = source_spans.get(token_span.start).unwrap().start;
                let end = source_spans.get(token_span.end - 1).unwrap().end;
                (Property { name, value }, start..end)
            });
>>>>>>> 4e5d3c3c

        let obj = prop
            .separated_by(just_with_padding(","))
            .allow_trailing()
<<<<<<< HEAD
            .delimited_by(just_with_padding("{"), just_with_padding("}"))
            .map_with_span(|properties, span: Span| (Expr::Obj { properties }, span));
=======
            .delimited_by(just(Token::OpenBrace), just(Token::CloseBrace))
            .map_with_span(|properties, token_span: Span| {
                let start = source_spans.get(token_span.start).unwrap().start;
                let end = source_spans.get(token_span.end - 1).unwrap().end;
                (Expr::Obj { properties }, start..end)
            });
>>>>>>> 4e5d3c3c

        let atom = choice((
            if_else,
            real,
            int,
            r#str,
            r#true,
            r#false,
            ident,
            obj,
            expr.clone()
                .delimited_by(just_with_padding("("), just_with_padding(")")),
        ));

        let app = atom
            .clone()
            .then(
                expr.clone()
                    .separated_by(just_with_padding(","))
                    .allow_trailing()
                    .delimited_by(just_with_padding("("), just_with_padding(")"))
                    .map_with_span(|args, span: Span| (args, span))
                    .repeated(),
            )
            .foldl(|f, (args, span)| {
                let start = f.1.start;
                let end = span.end;
                let span = start..end;

                (
                    Expr::App {
                        lam: Box::new(f),
                        args,
                    },
                    span,
                )
            });

        // Application is higher precedence than `await`
        let app = just(Token::Await)
            .or_not()
            .then(app.clone())
            .map_with_span(|(option, app), token_span: Span| {
                let start = source_spans.get(token_span.start).unwrap().start;
                let end = source_spans.get(token_span.end - 1).unwrap().end;
                match option {
                    Some(_) => (
                        Expr::Await {
                            expr: Box::from(app),
                        },
                        start..end,
                    ),
                    None => app,
                }
            });

        let product = app
            .clone()
            .then(
                choice((
                    just_with_padding("*").to(BinOp::Mul),
                    just_with_padding("/").to(BinOp::Div),
                ))
                .then(atom.clone())
                .repeated(),
            )
            .foldl(|left, (op, right)| {
                // atoms are already using source spans since they're WithSpan<Expr>
                let span = left.1.start..right.1.end;
                {
                    (
                        Expr::Op {
                            op,
                            left: Box::from(left),
                            right: Box::from(right),
                        },
                        span,
                    )
                }
            });

        let sum = product
            .clone()
            .then(
                choice((
                    just_with_padding("+").to(BinOp::Add),
                    just_with_padding("-").to(BinOp::Sub),
                ))
                .then(product.clone())
                .repeated(),
            )
            .foldl(|left, (op, right)| {
                // products are already using source spans since they're WithSpan<Expr>
                let span = left.1.start..right.1.end;
                {
                    (
                        Expr::Op {
                            op,
                            left: Box::from(left),
                            right: Box::from(right),
                        },
                        span,
                    )
                }
            });

        let param_list = binding_ident
            .separated_by(just_with_padding(","))
            .allow_trailing()
            .delimited_by(just_with_padding("("), just_with_padding(")"));

<<<<<<< HEAD
        let lam = param_list
            .then_ignore(just_with_padding("=>"))
=======
        let lam = just(Token::Async)
            .or_not()
            .then(param_list)
            .then_ignore(just(Token::FatArrow))
>>>>>>> 4e5d3c3c
            .then(choice((
                expr.clone()
                    .delimited_by(just_with_padding("{"), just_with_padding("}")),
                expr.clone(),
            )))
<<<<<<< HEAD
            .map_with_span(|(args, body), span: Span| {
=======
            .map_with_span(|((r#async, args), body), token_span: Span| {
                let start = source_spans.get(token_span.start).unwrap().start;
                let end = source_spans.get(token_span.end - 1).unwrap().end;
>>>>>>> 4e5d3c3c
                (
                    Expr::Lam {
                        args,
                        body: Box::new(body),
                        is_async: match r#async {
                            Some(_) => true,
                            None => false,
                        },
                    },
                    span,
                )
            });

        let r#let = just("let")
            .ignore_then(just_with_padding("rec").or_not())
            .then(pattern)
            .then_ignore(just_with_padding("="))
            .then(expr.clone())
            .then_ignore(just_with_padding("in"))
            .then(expr.clone())
            .map_with_span(|(((rec, pattern), value), body), span: Span| {
                match rec {
                    // TODO: implement parsing of let-rec inside functions
                    Some(_) => todo!(),
                    None => (
                        Expr::Let {
                            pattern,
                            value: Box::new(value),
                            body: Box::new(body),
                        },
                        span,
                    ),
                }
            });

        // NOTE: `let` is an expression because it currently models let-in.
        choice((lam, r#let, sum))
    });

    let decl = just("let")
        .ignore_then(just_with_padding("rec").or_not())
        .then(pattern)
        .then_ignore(just_with_padding("="))
        .then(expr.clone())
        .map_with_span(
            |((rec, pattern), value), span: Span| -> (Statement, std::ops::Range<usize>) {
                match rec {
                    Some(_) => {
                        let ident = match &pattern.0 {
                            Pattern::Ident { name } => (
                                BindingIdent::Ident { name: name.clone() },
                                pattern.1.clone(),
                            ),
                        };
                        let value_span = value.1.clone();
                        (
                            Statement::Decl {
                                pattern,
                                // `let fib = fix((fib) => (n) => ...)`
                                // TODO: Fix always wraps a lambda
                                value: (
                                    Expr::Fix {
                                        expr: Box::from((
                                            Expr::Lam {
                                                args: vec![ident],
                                                body: Box::from(value),
                                                is_async: false,
                                            },
                                            value_span.clone(),
                                        )),
                                    },
                                    value_span.clone(),
                                ),
                            },
                            span,
                        )
                    }
                    None => (Statement::Decl { pattern, value }, span),
                }
            },
        );

    let program = choice((
        decl.padded(),
        expr.map_with_span(|e, span: Span| (Statement::Expr(e), span))
            .padded(),
    ))
    .repeated()
    .map(|body| Program { body });

    program.then_ignore(end())
}

#[cfg(test)]
mod tests {
    use super::*;

    fn parse(input: &str) -> Program {
        parser().parse(input).unwrap()
    }

    #[test]
    fn int_literal() {
        insta::assert_debug_snapshot!(parse("10"), @r###"
        Program {
            body: [
                (
                    Expr(
                        (
                            Lit {
                                literal: Num(
                                    "10",
                                ),
                            },
                            0..2,
                        ),
                    ),
                    0..2,
                ),
            ],
        }
        "###)
    }

    #[test]
    fn real_literal() {
        insta::assert_debug_snapshot!(parse("1.23"), @r###"
        Program {
            body: [
                (
                    Expr(
                        (
                            Lit {
                                literal: Num(
                                    "1.23",
                                ),
                            },
                            0..4,
                        ),
                    ),
                    0..4,
                ),
            ],
        }
        "###)
    }

    #[test]
<<<<<<< HEAD
    fn fn_with_multiple_params() {
        insta::assert_debug_snapshot!(parse("(a, b) => c"), @r###"
=======
    fn fn_async() {
        insta::assert_debug_snapshot!(parse("async () => 10"), @r###"
        Program {
            body: [
                (
                    Expr(
                        (
                            Lam {
                                args: [],
                                body: (
                                    Lit {
                                        literal: Num(
                                            "10",
                                        ),
                                    },
                                    12..14,
                                ),
                                is_async: true,
                            },
                            0..14,
                        ),
                    ),
                    0..14,
                ),
            ],
        }
        "###);
    }

    #[test]
    fn fn_async_with_await() {
        insta::assert_debug_snapshot!(parse("let foo = async () => { await 10 }"), @r###"
        Program {
            body: [
                (
                    Decl {
                        pattern: (
                            Ident {
                                name: "foo",
                            },
                            4..7,
                        ),
                        value: (
                            Lam {
                                args: [],
                                body: (
                                    Await {
                                        expr: (
                                            Lit {
                                                literal: Num(
                                                    "10",
                                                ),
                                            },
                                            30..32,
                                        ),
                                    },
                                    24..32,
                                ),
                                is_async: true,
                            },
                            10..34,
                        ),
                    },
                    0..34,
                ),
            ],
        }
        "###);
    }

    #[test]
    fn fn_await_precedence() {
        insta::assert_debug_snapshot!(parse("let foo = async () => await a + await b"), @r###"
        Program {
            body: [
                (
                    Decl {
                        pattern: (
                            Ident {
                                name: "foo",
                            },
                            4..7,
                        ),
                        value: (
                            Lam {
                                args: [],
                                body: (
                                    Op {
                                        op: Add,
                                        left: (
                                            Await {
                                                expr: (
                                                    Ident {
                                                        name: "a",
                                                    },
                                                    28..29,
                                                ),
                                            },
                                            22..29,
                                        ),
                                        right: (
                                            Await {
                                                expr: (
                                                    Ident {
                                                        name: "b",
                                                    },
                                                    38..39,
                                                ),
                                            },
                                            32..39,
                                        ),
                                    },
                                    22..39,
                                ),
                                is_async: true,
                            },
                            10..39,
                        ),
                    },
                    0..39,
                ),
            ],
        }
        "###);
    }

    #[test]
    fn fn_app_is_higher_precedence_than_await() {
        insta::assert_debug_snapshot!(parse("let foo = async () => await bar()"), @r###"
        Program {
            body: [
                (
                    Decl {
                        pattern: (
                            Ident {
                                name: "foo",
                            },
                            4..7,
                        ),
                        value: (
                            Lam {
                                args: [],
                                body: (
                                    Await {
                                        expr: (
                                            App {
                                                lam: (
                                                    Ident {
                                                        name: "bar",
                                                    },
                                                    28..31,
                                                ),
                                                args: [],
                                            },
                                            28..33,
                                        ),
                                    },
                                    22..33,
                                ),
                                is_async: true,
                            },
                            10..33,
                        ),
                    },
                    0..33,
                ),
            ],
        }
        "###)
    }

    #[test]
    fn fn_returning_str_literal() {
        insta::assert_debug_snapshot!(parse("(a) => \"hello\""), @r###"
>>>>>>> 4e5d3c3c
        Program {
            body: [
                (
                    Expr(
                        (
                            Lam {
                                args: [
                                    (
                                        Ident {
                                            name: "a",
                                        },
                                        1..2,
                                    ),
                                    (
                                        Ident {
                                            name: "b",
                                        },
                                        4..5,
                                    ),
                                ],
                                body: (
                                    Ident {
                                        name: "c",
                                    },
                                    10..11,
                                ),
                                is_async: false,
                            },
                            0..11,
                        ),
                    ),
                    0..11,
                ),
            ],
        }
        "###);
    }

    #[test]
    fn fn_returning_num_literal() {
        insta::assert_debug_snapshot!(parse("() => 10"), @r###"
            Program {
                body: [
                    (
                        Expr(
                            (
                                Lam {
                                    args: [],
                                    body: (
                                        Lit {
                                            literal: Num(
                                                "10",
                                            ),
                                        },
                                        6..8,
                                    ),
                                    is_async: false,
                                },
                                0..8,
                            ),
                        ),
                        0..8,
                    ),
                ],
            }
            "###);
    }

    #[test]
    fn fn_returning_str_literal() {
        insta::assert_debug_snapshot!(parse("(a) => \"hello\""), @r###"
            Program {
                body: [
                    (
                        Expr(
                            (
                                Lam {
                                    args: [
                                        (
                                            Ident {
                                                name: "a",
                                            },
                                            1..2,
                                        ),
                                    ],
                                    body: (
                                        Lit {
                                            literal: Str(
                                                "hello",
                                            ),
                                        },
                                        7..14,
                                    ),
                                    is_async: false,
                                },
                                0..14,
                            ),
                        ),
                        0..14,
                    ),
                ],
            }
            "###);
    }

    #[test]
    fn app_with_no_args() {
        insta::assert_debug_snapshot!(parse("foo()"), @r###"
            Program {
                body: [
                    (
                        Expr(
                            (
                                App {
                                    lam: (
                                        Ident {
                                            name: "foo",
                                        },
                                        0..3,
                                    ),
                                    args: [],
                                },
                                0..5,
                            ),
                        ),
                        0..5,
                    ),
                ],
            }
            "###);
    }

    #[test]
    fn app_with_multiple_args() {
        insta::assert_debug_snapshot!(parse("foo(a, b)"), @r###"
            Program {
                body: [
                    (
                        Expr(
                            (
                                App {
                                    lam: (
                                        Ident {
                                            name: "foo",
                                        },
                                        0..3,
                                    ),
                                    args: [
                                        (
                                            Ident {
                                                name: "a",
                                            },
                                            4..5,
                                        ),
                                        (
                                            Ident {
                                                name: "b",
                                            },
                                            7..8,
                                        ),
                                    ],
                                },
                                0..9,
                            ),
                        ),
                        0..9,
                    ),
                ],
            }
            "###);
    }

    #[test]
    fn app_with_multiple_lit_args() {
        insta::assert_debug_snapshot!(parse("foo(10, \"hello\")"), @r###"
            Program {
                body: [
                    (
                        Expr(
                            (
                                App {
                                    lam: (
                                        Ident {
                                            name: "foo",
                                        },
                                        0..3,
                                    ),
                                    args: [
                                        (
                                            Lit {
                                                literal: Num(
                                                    "10",
                                                ),
                                            },
                                            4..6,
                                        ),
                                        (
                                            Lit {
                                                literal: Str(
                                                    "hello",
                                                ),
                                            },
                                            8..15,
                                        ),
                                    ],
                                },
                                0..16,
                            ),
                        ),
                        0..16,
                    ),
                ],
            }
            "###);
    }

    #[test]
    fn atom_number() {
        insta::assert_debug_snapshot!(parse("10"), @r###"
            Program {
                body: [
                    (
                        Expr(
                            (
                                Lit {
                                    literal: Num(
                                        "10",
                                    ),
                                },
                                0..2,
                            ),
                        ),
                        0..2,
                    ),
                ],
            }
            "###);
    }

    #[test]
    fn atom_string() {
        insta::assert_debug_snapshot!(parse("\"hello\""), @r###"
            Program {
                body: [
                    (
                        Expr(
                            (
                                Lit {
                                    literal: Str(
                                        "hello",
                                    ),
                                },
                                0..7,
                            ),
                        ),
                        0..7,
                    ),
                ],
            }
            "###);
    }

    // #[test]
    // #[should_panic]
    // fn top_level_let_in_panics() {
    //     parse("let x = 5 in x");
    // }

    #[test]
    fn add_sub_operations() {
        insta::assert_debug_snapshot!(parse("1 + 2 - 3"), @r###"
            Program {
                body: [
                    (
                        Expr(
                            (
                                Op {
                                    op: Sub,
                                    left: (
                                        Op {
                                            op: Add,
                                            left: (
                                                Lit {
                                                    literal: Num(
                                                        "1",
                                                    ),
                                                },
                                                0..1,
                                            ),
                                            right: (
                                                Lit {
                                                    literal: Num(
                                                        "2",
                                                    ),
                                                },
                                                4..5,
                                            ),
                                        },
                                        0..5,
                                    ),
                                    right: (
                                        Lit {
                                            literal: Num(
                                                "3",
                                            ),
                                        },
                                        8..9,
                                    ),
                                },
                                0..9,
                            ),
                        ),
                        0..9,
                    ),
                ],
            }
            "###);
    }

    #[test]
    fn mul_div_operations() {
        insta::assert_debug_snapshot!(parse("x * y / z"), @r###"
            Program {
                body: [
                    (
                        Expr(
                            (
                                Op {
                                    op: Div,
                                    left: (
                                        Op {
                                            op: Mul,
                                            left: (
                                                Ident {
                                                    name: "x",
                                                },
                                                0..1,
                                            ),
                                            right: (
                                                Ident {
                                                    name: "y",
                                                },
                                                4..5,
                                            ),
                                        },
                                        0..5,
                                    ),
                                    right: (
                                        Ident {
                                            name: "z",
                                        },
                                        8..9,
                                    ),
                                },
                                0..9,
                            ),
                        ),
                        0..9,
                    ),
                ],
            }
            "###);
    }

    #[test]
    fn operator_precedence() {
        insta::assert_debug_snapshot!(parse("a + b * c"), @r###"
            Program {
                body: [
                    (
                        Expr(
                            (
                                Op {
                                    op: Add,
                                    left: (
                                        Ident {
                                            name: "a",
                                        },
                                        0..1,
                                    ),
                                    right: (
                                        Op {
                                            op: Mul,
                                            left: (
                                                Ident {
                                                    name: "b",
                                                },
                                                4..5,
                                            ),
                                            right: (
                                                Ident {
                                                    name: "c",
                                                },
                                                8..9,
                                            ),
                                        },
                                        4..9,
                                    ),
                                },
                                0..9,
                            ),
                        ),
                        0..9,
                    ),
                ],
            }
            "###);
    }

    #[test]
    fn specifying_operator_precedence_with_parens() {
        insta::assert_debug_snapshot!(parse("(a + b) * c"), @r###"
            Program {
                body: [
                    (
                        Expr(
                            (
                                Op {
                                    op: Mul,
                                    left: (
                                        Op {
                                            op: Add,
                                            left: (
                                                Ident {
                                                    name: "a",
                                                },
                                                1..2,
                                            ),
                                            right: (
                                                Ident {
                                                    name: "b",
                                                },
                                                5..6,
                                            ),
                                        },
                                        1..6,
                                    ),
                                    right: (
                                        Ident {
                                            name: "c",
                                        },
                                        10..11,
                                    ),
                                },
                                1..11,
                            ),
                        ),
                        0..11,
                    ),
                ],
            }
            "###);
    }

    #[test]
    fn single_decl() {
        insta::assert_debug_snapshot!(parse("let x = 5"), @r###"
            Program {
                body: [
                    (
                        Decl {
                            pattern: (
                                Ident {
                                    name: "x",
                                },
                                4..5,
                            ),
                            value: (
                                Lit {
                                    literal: Num(
                                        "5",
                                    ),
                                },
                                8..9,
                            ),
                        },
                        0..9,
                    ),
                ],
            }
            "###);
    }

    #[test]
    fn single_lambda_decl() {
        insta::assert_debug_snapshot!(parse("let x = (a, b) => a + b"), @r###"
            Program {
                body: [
                    (
                        Decl {
                            pattern: (
                                Ident {
                                    name: "x",
                                },
                                4..5,
                            ),
                            value: (
                                Lam {
                                    args: [
                                        (
                                            Ident {
                                                name: "a",
                                            },
                                            9..10,
                                        ),
                                        (
                                            Ident {
                                                name: "b",
                                            },
                                            12..13,
                                        ),
                                    ],
                                    body: (
                                        Op {
                                            op: Add,
                                            left: (
                                                Ident {
                                                    name: "a",
                                                },
                                                18..19,
                                            ),
                                            right: (
                                                Ident {
                                                    name: "b",
                                                },
                                                22..23,
                                            ),
                                        },
                                        18..23,
                                    ),
                                    is_async: false,
                                },
                                8..23,
                            ),
                        },
                        0..23,
                    ),
                ],
            }
            "###);
    }

    #[test]
    fn multiple_decls() {
        insta::assert_debug_snapshot!(parse("let x = 5\nlet y = \"hello\""), @r###"
            Program {
                body: [
                    (
                        Decl {
                            pattern: (
                                Ident {
                                    name: "x",
                                },
                                4..5,
                            ),
                            value: (
                                Lit {
                                    literal: Num(
                                        "5",
                                    ),
                                },
                                8..9,
                            ),
                        },
                        0..9,
                    ),
                    (
                        Decl {
                            pattern: (
                                Ident {
                                    name: "y",
                                },
                                14..15,
                            ),
                            value: (
                                Lit {
                                    literal: Str(
                                        "hello",
                                    ),
                                },
                                18..25,
                            ),
                        },
                        10..25,
                    ),
                ],
            }
            "###);
    }

    #[test]
    fn top_level_expr() {
        insta::assert_debug_snapshot!(parse("a + b"), @r###"
            Program {
                body: [
                    (
                        Expr(
                            (
                                Op {
                                    op: Add,
                                    left: (
                                        Ident {
                                            name: "a",
                                        },
                                        0..1,
                                    ),
                                    right: (
                                        Ident {
                                            name: "b",
                                        },
                                        4..5,
                                    ),
                                },
                                0..5,
                            ),
                        ),
                        0..5,
                    ),
                ],
            }
            "###);
    }

    #[test]
    fn multiple_top_level_expressions() {
        insta::assert_debug_snapshot!(parse("123\n\"hello\""), @r###"
            Program {
                body: [
                    (
                        Expr(
                            (
                                Lit {
                                    literal: Num(
                                        "123",
                                    ),
                                },
                                0..3,
                            ),
                        ),
                        0..3,
                    ),
                    (
                        Expr(
                            (
                                Lit {
                                    literal: Str(
                                        "hello",
                                    ),
                                },
                                4..11,
                            ),
                        ),
                        4..11,
                    ),
                ],
            }
            "###);
    }

    #[test]
    fn simple_let_inside_decl() {
        insta::assert_debug_snapshot!(parse("let foo = let x = 5 in x"), @r###"
            Program {
                body: [
                    (
                        Decl {
                            pattern: (
                                Ident {
                                    name: "foo",
                                },
                                4..7,
                            ),
                            value: (
                                Let {
                                    pattern: (
                                        Ident {
                                            name: "x",
                                        },
                                        14..15,
                                    ),
                                    value: (
                                        Lit {
                                            literal: Num(
                                                "5",
                                            ),
                                        },
                                        18..19,
                                    ),
                                    body: (
                                        Ident {
                                            name: "x",
                                        },
                                        23..24,
                                    ),
                                },
                                10..24,
                            ),
                        },
                        0..24,
                    ),
                ],
            }
            "###);
    }

    #[test]
    fn multiple_consequtive_apps() {
        insta::assert_debug_snapshot!(parse("f(x)(g(x))"), @r###"
            Program {
                body: [
                    (
                        Expr(
                            (
                                App {
                                    lam: (
                                        App {
                                            lam: (
                                                Ident {
                                                    name: "f",
                                                },
                                                0..1,
                                            ),
                                            args: [
                                                (
                                                    Ident {
                                                        name: "x",
                                                    },
                                                    2..3,
                                                ),
                                            ],
                                        },
                                        0..4,
                                    ),
                                    args: [
                                        (
                                            App {
                                                lam: (
                                                    Ident {
                                                        name: "g",
                                                    },
                                                    5..6,
                                                ),
                                                args: [
                                                    (
                                                        Ident {
                                                            name: "x",
                                                        },
                                                        7..8,
                                                    ),
                                                ],
                                            },
                                            5..9,
                                        ),
                                    ],
                                },
                                0..10,
                            ),
                        ),
                        0..10,
                    ),
                ],
            }
            "###);
    }

    #[test]
    fn if_else() {
        insta::assert_debug_snapshot!(parse("if (true) { 5 } else { 10 }"), @r###"
            Program {
                body: [
                    (
                        Expr(
                            (
                                If {
                                    cond: (
                                        Lit {
                                            literal: Bool(
                                                "true",
                                            ),
                                        },
                                        4..8,
                                    ),
                                    consequent: (
                                        Lit {
                                            literal: Num(
                                                "5",
                                            ),
                                        },
                                        12..13,
                                    ),
                                    alternate: (
                                        Lit {
                                            literal: Num(
                                                "10",
                                            ),
                                        },
                                        23..25,
                                    ),
                                },
                                0..27,
                            ),
                        ),
                        0..27,
                    ),
                ],
            }
            "###);
    }

    #[test]
    fn recursive_decl() {
        insta::assert_debug_snapshot!(parse("let rec f = () => f()"), @r###"
            Program {
                body: [
                    (
                        Decl {
                            pattern: (
                                Ident {
                                    name: "f",
                                },
                                8..9,
                            ),
                            value: (
                                Fix {
                                    expr: (
                                        Lam {
                                            args: [
                                                (
                                                    Ident {
                                                        name: "f",
                                                    },
                                                    8..9,
                                                ),
                                            ],
                                            body: (
                                                Lam {
                                                    args: [],
                                                    body: (
                                                        App {
                                                            lam: (
                                                                Ident {
                                                                    name: "f",
                                                                },
                                                                18..19,
                                                            ),
                                                            args: [],
                                                        },
                                                        18..21,
                                                    ),
                                                    is_async: false,
                                                },
                                                12..21,
                                            ),
                                            is_async: false,
                                        },
                                        12..21,
                                    ),
                                },
                                12..21,
                            ),
                        },
                        0..21,
                    ),
                ],
            }
            "###);
    }

    #[test]
    fn simple_obj() {
        insta::assert_debug_snapshot!(parse("{x: 5, y: 10}"), @r###"
            Program {
                body: [
                    (
                        Expr(
                            (
                                Obj {
                                    properties: [
                                        (
                                            Property {
                                                name: "x",
                                                value: (
                                                    Lit {
                                                        literal: Num(
                                                            "5",
                                                        ),
                                                    },
                                                    4..5,
                                                ),
                                            },
                                            1..5,
                                        ),
                                        (
                                            Property {
                                                name: "y",
                                                value: (
                                                    Lit {
                                                        literal: Num(
                                                            "10",
                                                        ),
                                                    },
                                                    10..12,
                                                ),
                                            },
                                            7..12,
                                        ),
                                    ],
                                },
                                0..13,
                            ),
                        ),
                        0..13,
                    ),
                ],
            }
            "###);
    }
}<|MERGE_RESOLUTION|>--- conflicted
+++ resolved
@@ -101,30 +101,13 @@
         let prop = text::ident()
             .then_ignore(just_with_padding(":"))
             .then(expr.clone())
-<<<<<<< HEAD
             .map_with_span(|(name, value), span: Span| (Property { name, value }, span));
-=======
-            .map_with_span(|(name, value), token_span: Span| {
-                let start = source_spans.get(token_span.start).unwrap().start;
-                let end = source_spans.get(token_span.end - 1).unwrap().end;
-                (Property { name, value }, start..end)
-            });
->>>>>>> 4e5d3c3c
 
         let obj = prop
             .separated_by(just_with_padding(","))
             .allow_trailing()
-<<<<<<< HEAD
             .delimited_by(just_with_padding("{"), just_with_padding("}"))
             .map_with_span(|properties, span: Span| (Expr::Obj { properties }, span));
-=======
-            .delimited_by(just(Token::OpenBrace), just(Token::CloseBrace))
-            .map_with_span(|properties, token_span: Span| {
-                let start = source_spans.get(token_span.start).unwrap().start;
-                let end = source_spans.get(token_span.end - 1).unwrap().end;
-                (Expr::Obj { properties }, start..end)
-            });
->>>>>>> 4e5d3c3c
 
         let atom = choice((
             if_else,
@@ -164,18 +147,16 @@
             });
 
         // Application is higher precedence than `await`
-        let app = just(Token::Await)
+        let app = just_with_padding("await")
             .or_not()
             .then(app.clone())
-            .map_with_span(|(option, app), token_span: Span| {
-                let start = source_spans.get(token_span.start).unwrap().start;
-                let end = source_spans.get(token_span.end - 1).unwrap().end;
+            .map_with_span(|(option, app), span: Span| {
                 match option {
                     Some(_) => (
                         Expr::Await {
                             expr: Box::from(app),
                         },
-                        start..end,
+                        span,
                     ),
                     None => app,
                 }
@@ -236,27 +217,16 @@
             .allow_trailing()
             .delimited_by(just_with_padding("("), just_with_padding(")"));
 
-<<<<<<< HEAD
-        let lam = param_list
-            .then_ignore(just_with_padding("=>"))
-=======
-        let lam = just(Token::Async)
+        let lam = just_with_padding("async")
             .or_not()
             .then(param_list)
-            .then_ignore(just(Token::FatArrow))
->>>>>>> 4e5d3c3c
+            .then_ignore(just_with_padding("=>"))
             .then(choice((
                 expr.clone()
                     .delimited_by(just_with_padding("{"), just_with_padding("}")),
                 expr.clone(),
             )))
-<<<<<<< HEAD
-            .map_with_span(|(args, body), span: Span| {
-=======
-            .map_with_span(|((r#async, args), body), token_span: Span| {
-                let start = source_spans.get(token_span.start).unwrap().start;
-                let end = source_spans.get(token_span.end - 1).unwrap().end;
->>>>>>> 4e5d3c3c
+            .map_with_span(|((r#async, args), body), span: Span| {
                 (
                     Expr::Lam {
                         args,
@@ -405,10 +375,6 @@
     }
 
     #[test]
-<<<<<<< HEAD
-    fn fn_with_multiple_params() {
-        insta::assert_debug_snapshot!(parse("(a, b) => c"), @r###"
-=======
     fn fn_async() {
         insta::assert_debug_snapshot!(parse("async () => 10"), @r###"
         Program {
@@ -581,9 +547,8 @@
     }
 
     #[test]
-    fn fn_returning_str_literal() {
-        insta::assert_debug_snapshot!(parse("(a) => \"hello\""), @r###"
->>>>>>> 4e5d3c3c
+    fn fn_with_multiple_params() {
+    insta::assert_debug_snapshot!(parse("(a, b) => c"), @r###"
         Program {
             body: [
                 (
